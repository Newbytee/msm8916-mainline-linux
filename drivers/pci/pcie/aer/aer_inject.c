/*
 * PCIe AER software error injection support.
 *
 * Debuging PCIe AER code is quite difficult because it is hard to
 * trigger various real hardware errors. Software based error
 * injection can fake almost all kinds of errors with the help of a
 * user space helper tool aer-inject, which can be gotten from:
 *   http://www.kernel.org/pub/linux/utils/pci/aer-inject/
 *
 * Copyright 2009 Intel Corporation.
 *     Huang Ying <ying.huang@intel.com>
 *
 * This program is free software; you can redistribute it and/or
 * modify it under the terms of the GNU General Public License
 * as published by the Free Software Foundation; version 2
 * of the License.
 *
 */

#include <linux/module.h>
#include <linux/init.h>
#include <linux/miscdevice.h>
#include <linux/pci.h>
#include <linux/slab.h>
#include <linux/fs.h>
#include <linux/uaccess.h>
#include <linux/stddef.h>
#include "aerdrv.h"

/* Override the existing corrected and uncorrected error masks */
static int aer_mask_override;
module_param(aer_mask_override, bool, 0);

struct aer_error_inj {
	u8 bus;
	u8 dev;
	u8 fn;
	u32 uncor_status;
	u32 cor_status;
	u32 header_log0;
	u32 header_log1;
	u32 header_log2;
	u32 header_log3;
	u16 domain;
};

struct aer_error {
	struct list_head list;
	u16 domain;
	unsigned int bus;
	unsigned int devfn;
	int pos_cap_err;

	u32 uncor_status;
	u32 cor_status;
	u32 header_log0;
	u32 header_log1;
	u32 header_log2;
	u32 header_log3;
	u32 root_status;
	u32 source_id;
};

struct pci_bus_ops {
	struct list_head list;
	struct pci_bus *bus;
	struct pci_ops *ops;
};

static LIST_HEAD(einjected);

static LIST_HEAD(pci_bus_ops_list);

/* Protect einjected and pci_bus_ops_list */
static DEFINE_SPINLOCK(inject_lock);

static void aer_error_init(struct aer_error *err, u16 domain,
			   unsigned int bus, unsigned int devfn,
			   int pos_cap_err)
{
	INIT_LIST_HEAD(&err->list);
	err->domain = domain;
	err->bus = bus;
	err->devfn = devfn;
	err->pos_cap_err = pos_cap_err;
}

/* inject_lock must be held before calling */
static struct aer_error *__find_aer_error(u16 domain, unsigned int bus,
					  unsigned int devfn)
{
	struct aer_error *err;

	list_for_each_entry(err, &einjected, list) {
		if (domain == err->domain &&
		    bus == err->bus &&
		    devfn == err->devfn)
			return err;
	}
	return NULL;
}

/* inject_lock must be held before calling */
static struct aer_error *__find_aer_error_by_dev(struct pci_dev *dev)
{
	int domain = pci_domain_nr(dev->bus);
	if (domain < 0)
		return NULL;
	return __find_aer_error((u16)domain, dev->bus->number, dev->devfn);
}

/* inject_lock must be held before calling */
static struct pci_ops *__find_pci_bus_ops(struct pci_bus *bus)
{
	struct pci_bus_ops *bus_ops;

	list_for_each_entry(bus_ops, &pci_bus_ops_list, list) {
		if (bus_ops->bus == bus)
			return bus_ops->ops;
	}
	return NULL;
}

static struct pci_bus_ops *pci_bus_ops_pop(void)
{
	unsigned long flags;
	struct pci_bus_ops *bus_ops = NULL;

	spin_lock_irqsave(&inject_lock, flags);
	if (list_empty(&pci_bus_ops_list))
		bus_ops = NULL;
	else {
		struct list_head *lh = pci_bus_ops_list.next;
		list_del(lh);
		bus_ops = list_entry(lh, struct pci_bus_ops, list);
	}
	spin_unlock_irqrestore(&inject_lock, flags);
	return bus_ops;
}

static u32 *find_pci_config_dword(struct aer_error *err, int where,
				  int *prw1cs)
{
	int rw1cs = 0;
	u32 *target = NULL;

	if (err->pos_cap_err == -1)
		return NULL;

	switch (where - err->pos_cap_err) {
	case PCI_ERR_UNCOR_STATUS:
		target = &err->uncor_status;
		rw1cs = 1;
		break;
	case PCI_ERR_COR_STATUS:
		target = &err->cor_status;
		rw1cs = 1;
		break;
	case PCI_ERR_HEADER_LOG:
		target = &err->header_log0;
		break;
	case PCI_ERR_HEADER_LOG+4:
		target = &err->header_log1;
		break;
	case PCI_ERR_HEADER_LOG+8:
		target = &err->header_log2;
		break;
	case PCI_ERR_HEADER_LOG+12:
		target = &err->header_log3;
		break;
	case PCI_ERR_ROOT_STATUS:
		target = &err->root_status;
		rw1cs = 1;
		break;
	case PCI_ERR_ROOT_ERR_SRC:
		target = &err->source_id;
		break;
	}
	if (prw1cs)
		*prw1cs = rw1cs;
	return target;
}

static int pci_read_aer(struct pci_bus *bus, unsigned int devfn, int where,
			int size, u32 *val)
{
	u32 *sim;
	struct aer_error *err;
	unsigned long flags;
	struct pci_ops *ops;
	int domain;

	spin_lock_irqsave(&inject_lock, flags);
	if (size != sizeof(u32))
		goto out;
	domain = pci_domain_nr(bus);
	if (domain < 0)
		goto out;
	err = __find_aer_error((u16)domain, bus->number, devfn);
	if (!err)
		goto out;

	sim = find_pci_config_dword(err, where, NULL);
	if (sim) {
		*val = *sim;
		spin_unlock_irqrestore(&inject_lock, flags);
		return 0;
	}
out:
	ops = __find_pci_bus_ops(bus);
	spin_unlock_irqrestore(&inject_lock, flags);
	return ops->read(bus, devfn, where, size, val);
}

int pci_write_aer(struct pci_bus *bus, unsigned int devfn, int where, int size,
		  u32 val)
{
	u32 *sim;
	struct aer_error *err;
	unsigned long flags;
	int rw1cs;
	struct pci_ops *ops;
	int domain;

	spin_lock_irqsave(&inject_lock, flags);
	if (size != sizeof(u32))
		goto out;
	domain = pci_domain_nr(bus);
	if (domain < 0)
		goto out;
	err = __find_aer_error((u16)domain, bus->number, devfn);
	if (!err)
		goto out;

	sim = find_pci_config_dword(err, where, &rw1cs);
	if (sim) {
		if (rw1cs)
			*sim ^= val;
		else
			*sim = val;
		spin_unlock_irqrestore(&inject_lock, flags);
		return 0;
	}
out:
	ops = __find_pci_bus_ops(bus);
	spin_unlock_irqrestore(&inject_lock, flags);
	return ops->write(bus, devfn, where, size, val);
}

static struct pci_ops pci_ops_aer = {
	.read = pci_read_aer,
	.write = pci_write_aer,
};

static void pci_bus_ops_init(struct pci_bus_ops *bus_ops,
			     struct pci_bus *bus,
			     struct pci_ops *ops)
{
	INIT_LIST_HEAD(&bus_ops->list);
	bus_ops->bus = bus;
	bus_ops->ops = ops;
}

static int pci_bus_set_aer_ops(struct pci_bus *bus)
{
	struct pci_ops *ops;
	struct pci_bus_ops *bus_ops;
	unsigned long flags;

	bus_ops = kmalloc(sizeof(*bus_ops), GFP_KERNEL);
	if (!bus_ops)
		return -ENOMEM;
	ops = pci_bus_set_ops(bus, &pci_ops_aer);
	spin_lock_irqsave(&inject_lock, flags);
	if (ops == &pci_ops_aer)
		goto out;
	pci_bus_ops_init(bus_ops, bus, ops);
	list_add(&bus_ops->list, &pci_bus_ops_list);
	bus_ops = NULL;
out:
	spin_unlock_irqrestore(&inject_lock, flags);
	kfree(bus_ops);
	return 0;
}

static struct pci_dev *pcie_find_root_port(struct pci_dev *dev)
{
	while (1) {
		if (!pci_is_pcie(dev))
			break;
		if (dev->pcie_type == PCI_EXP_TYPE_ROOT_PORT)
			return dev;
		if (!dev->bus->self)
			break;
		dev = dev->bus->self;
	}
	return NULL;
}

static int find_aer_device_iter(struct device *device, void *data)
{
	struct pcie_device **result = data;
	struct pcie_device *pcie_dev;

	if (device->bus == &pcie_port_bus_type) {
		pcie_dev = to_pcie_device(device);
		if (pcie_dev->service & PCIE_PORT_SERVICE_AER) {
			*result = pcie_dev;
			return 1;
		}
	}
	return 0;
}

static int find_aer_device(struct pci_dev *dev, struct pcie_device **result)
{
	return device_for_each_child(&dev->dev, result, find_aer_device_iter);
}

static int aer_inject(struct aer_error_inj *einj)
{
	struct aer_error *err, *rperr;
	struct aer_error *err_alloc = NULL, *rperr_alloc = NULL;
	struct pci_dev *dev, *rpdev;
	struct pcie_device *edev;
	unsigned long flags;
	unsigned int devfn = PCI_DEVFN(einj->dev, einj->fn);
	int pos_cap_err, rp_pos_cap_err;
<<<<<<< HEAD
	u32 sever, cor_mask, uncor_mask, cor_mask_orig, uncor_mask_orig;
=======
	u32 sever, cor_mask, uncor_mask, cor_mask_orig = 0, uncor_mask_orig = 0;
>>>>>>> d762f438
	int ret = 0;

	dev = pci_get_domain_bus_and_slot((int)einj->domain, einj->bus, devfn);
	if (!dev)
		return -ENODEV;
	rpdev = pcie_find_root_port(dev);
	if (!rpdev) {
		ret = -ENOTTY;
		goto out_put;
	}

	pos_cap_err = pci_find_ext_capability(dev, PCI_EXT_CAP_ID_ERR);
	if (!pos_cap_err) {
		ret = -ENOTTY;
		goto out_put;
	}
	pci_read_config_dword(dev, pos_cap_err + PCI_ERR_UNCOR_SEVER, &sever);
	pci_read_config_dword(dev, pos_cap_err + PCI_ERR_COR_MASK, &cor_mask);
	pci_read_config_dword(dev, pos_cap_err + PCI_ERR_UNCOR_MASK,
			      &uncor_mask);

	rp_pos_cap_err = pci_find_ext_capability(rpdev, PCI_EXT_CAP_ID_ERR);
	if (!rp_pos_cap_err) {
		ret = -ENOTTY;
		goto out_put;
	}

	err_alloc =  kzalloc(sizeof(struct aer_error), GFP_KERNEL);
	if (!err_alloc) {
		ret = -ENOMEM;
		goto out_put;
	}
	rperr_alloc =  kzalloc(sizeof(struct aer_error), GFP_KERNEL);
	if (!rperr_alloc) {
		ret = -ENOMEM;
		goto out_put;
	}

	if (aer_mask_override) {
		cor_mask_orig = cor_mask;
		cor_mask &= !(einj->cor_status);
		pci_write_config_dword(dev, pos_cap_err + PCI_ERR_COR_MASK,
				       cor_mask);

		uncor_mask_orig = uncor_mask;
		uncor_mask &= !(einj->uncor_status);
		pci_write_config_dword(dev, pos_cap_err + PCI_ERR_UNCOR_MASK,
				       uncor_mask);
	}

	spin_lock_irqsave(&inject_lock, flags);

	err = __find_aer_error_by_dev(dev);
	if (!err) {
		err = err_alloc;
		err_alloc = NULL;
		aer_error_init(err, einj->domain, einj->bus, devfn,
			       pos_cap_err);
		list_add(&err->list, &einjected);
	}
	err->uncor_status |= einj->uncor_status;
	err->cor_status |= einj->cor_status;
	err->header_log0 = einj->header_log0;
	err->header_log1 = einj->header_log1;
	err->header_log2 = einj->header_log2;
	err->header_log3 = einj->header_log3;

	if (!aer_mask_override && einj->cor_status &&
	    !(einj->cor_status & ~cor_mask)) {
		ret = -EINVAL;
		printk(KERN_WARNING "The correctable error(s) is masked "
				"by device\n");
		spin_unlock_irqrestore(&inject_lock, flags);
		goto out_put;
	}
	if (!aer_mask_override && einj->uncor_status &&
	    !(einj->uncor_status & ~uncor_mask)) {
		ret = -EINVAL;
		printk(KERN_WARNING "The uncorrectable error(s) is masked "
				"by device\n");
		spin_unlock_irqrestore(&inject_lock, flags);
		goto out_put;
	}

	rperr = __find_aer_error_by_dev(rpdev);
	if (!rperr) {
		rperr = rperr_alloc;
		rperr_alloc = NULL;
		aer_error_init(rperr, pci_domain_nr(rpdev->bus),
			       rpdev->bus->number, rpdev->devfn,
			       rp_pos_cap_err);
		list_add(&rperr->list, &einjected);
	}
	if (einj->cor_status) {
		if (rperr->root_status & PCI_ERR_ROOT_COR_RCV)
			rperr->root_status |= PCI_ERR_ROOT_MULTI_COR_RCV;
		else
			rperr->root_status |= PCI_ERR_ROOT_COR_RCV;
		rperr->source_id &= 0xffff0000;
		rperr->source_id |= (einj->bus << 8) | devfn;
	}
	if (einj->uncor_status) {
		if (rperr->root_status & PCI_ERR_ROOT_UNCOR_RCV)
			rperr->root_status |= PCI_ERR_ROOT_MULTI_UNCOR_RCV;
		if (sever & einj->uncor_status) {
			rperr->root_status |= PCI_ERR_ROOT_FATAL_RCV;
			if (!(rperr->root_status & PCI_ERR_ROOT_UNCOR_RCV))
				rperr->root_status |= PCI_ERR_ROOT_FIRST_FATAL;
		} else
			rperr->root_status |= PCI_ERR_ROOT_NONFATAL_RCV;
		rperr->root_status |= PCI_ERR_ROOT_UNCOR_RCV;
		rperr->source_id &= 0x0000ffff;
		rperr->source_id |= ((einj->bus << 8) | devfn) << 16;
	}
	spin_unlock_irqrestore(&inject_lock, flags);

	if (aer_mask_override) {
		pci_write_config_dword(dev, pos_cap_err + PCI_ERR_COR_MASK,
				       cor_mask_orig);
		pci_write_config_dword(dev, pos_cap_err + PCI_ERR_UNCOR_MASK,
				       uncor_mask_orig);
	}

	ret = pci_bus_set_aer_ops(dev->bus);
	if (ret)
		goto out_put;
	ret = pci_bus_set_aer_ops(rpdev->bus);
	if (ret)
		goto out_put;

	if (find_aer_device(rpdev, &edev)) {
		if (!get_service_data(edev)) {
			printk(KERN_WARNING "AER service is not initialized\n");
			ret = -EINVAL;
			goto out_put;
		}
		aer_irq(-1, edev);
	}
	else
		ret = -EINVAL;
out_put:
	kfree(err_alloc);
	kfree(rperr_alloc);
	pci_dev_put(dev);
	return ret;
}

static ssize_t aer_inject_write(struct file *filp, const char __user *ubuf,
				size_t usize, loff_t *off)
{
	struct aer_error_inj einj;
	int ret;

	if (!capable(CAP_SYS_ADMIN))
		return -EPERM;
	if (usize < offsetof(struct aer_error_inj, domain) ||
	    usize > sizeof(einj))
		return -EINVAL;

	memset(&einj, 0, sizeof(einj));
	if (copy_from_user(&einj, ubuf, usize))
		return -EFAULT;

	ret = aer_inject(&einj);
	return ret ? ret : usize;
}

static const struct file_operations aer_inject_fops = {
	.write = aer_inject_write,
	.owner = THIS_MODULE,
	.llseek = noop_llseek,
};

static struct miscdevice aer_inject_device = {
	.minor = MISC_DYNAMIC_MINOR,
	.name = "aer_inject",
	.fops = &aer_inject_fops,
};

static int __init aer_inject_init(void)
{
	return misc_register(&aer_inject_device);
}

static void __exit aer_inject_exit(void)
{
	struct aer_error *err, *err_next;
	unsigned long flags;
	struct pci_bus_ops *bus_ops;

	misc_deregister(&aer_inject_device);

	while ((bus_ops = pci_bus_ops_pop())) {
		pci_bus_set_ops(bus_ops->bus, bus_ops->ops);
		kfree(bus_ops);
	}

	spin_lock_irqsave(&inject_lock, flags);
	list_for_each_entry_safe(err, err_next, &einjected, list) {
		list_del(&err->list);
		kfree(err);
	}
	spin_unlock_irqrestore(&inject_lock, flags);
}

module_init(aer_inject_init);
module_exit(aer_inject_exit);

MODULE_DESCRIPTION("PCIe AER software error injector");
MODULE_LICENSE("GPL");<|MERGE_RESOLUTION|>--- conflicted
+++ resolved
@@ -326,11 +326,7 @@
 	unsigned long flags;
 	unsigned int devfn = PCI_DEVFN(einj->dev, einj->fn);
 	int pos_cap_err, rp_pos_cap_err;
-<<<<<<< HEAD
-	u32 sever, cor_mask, uncor_mask, cor_mask_orig, uncor_mask_orig;
-=======
 	u32 sever, cor_mask, uncor_mask, cor_mask_orig = 0, uncor_mask_orig = 0;
->>>>>>> d762f438
 	int ret = 0;
 
 	dev = pci_get_domain_bus_and_slot((int)einj->domain, einj->bus, devfn);
