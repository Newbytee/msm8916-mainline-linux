/*
 * Copyright (c) 2006, 2007 Cisco Systems, Inc. All rights reserved.
 * Copyright (c) 2007, 2008 Mellanox Technologies. All rights reserved.
 *
 * This software is available to you under a choice of one of two
 * licenses.  You may choose to be licensed under the terms of the GNU
 * General Public License (GPL) Version 2, available from the file
 * COPYING in the main directory of this source tree, or the
 * OpenIB.org BSD license below:
 *
 *     Redistribution and use in source and binary forms, with or
 *     without modification, are permitted provided that the following
 *     conditions are met:
 *
 *      - Redistributions of source code must retain the above
 *        copyright notice, this list of conditions and the following
 *        disclaimer.
 *
 *      - Redistributions in binary form must reproduce the above
 *        copyright notice, this list of conditions and the following
 *        disclaimer in the documentation and/or other materials
 *        provided with the distribution.
 *
 * THE SOFTWARE IS PROVIDED "AS IS", WITHOUT WARRANTY OF ANY KIND,
 * EXPRESS OR IMPLIED, INCLUDING BUT NOT LIMITED TO THE WARRANTIES OF
 * MERCHANTABILITY, FITNESS FOR A PARTICULAR PURPOSE AND
 * NONINFRINGEMENT. IN NO EVENT SHALL THE AUTHORS OR COPYRIGHT HOLDERS
 * BE LIABLE FOR ANY CLAIM, DAMAGES OR OTHER LIABILITY, WHETHER IN AN
 * ACTION OF CONTRACT, TORT OR OTHERWISE, ARISING FROM, OUT OF OR IN
 * CONNECTION WITH THE SOFTWARE OR THE USE OR OTHER DEALINGS IN THE
 * SOFTWARE.
 */

#include <linux/init.h>

#include <linux/mlx4/cmd.h>
#include <linux/export.h>
#include <linux/gfp.h>

#include "mlx4.h"
#include "icm.h"

void mlx4_srq_event(struct mlx4_dev *dev, u32 srqn, int event_type)
{
	struct mlx4_srq_table *srq_table = &mlx4_priv(dev)->srq_table;
	struct mlx4_srq *srq;

	spin_lock(&srq_table->lock);

	srq = radix_tree_lookup(&srq_table->tree, srqn & (dev->caps.num_srqs - 1));
	if (srq)
		atomic_inc(&srq->refcount);

	spin_unlock(&srq_table->lock);

	if (!srq) {
		mlx4_warn(dev, "Async event for bogus SRQ %08x\n", srqn);
		return;
	}

	srq->event(srq, event_type);

	if (atomic_dec_and_test(&srq->refcount))
		complete(&srq->free);
}

static int mlx4_SW2HW_SRQ(struct mlx4_dev *dev, struct mlx4_cmd_mailbox *mailbox,
			  int srq_num)
{
<<<<<<< HEAD
	return mlx4_cmd(dev, mailbox->dma | dev->caps.function, srq_num, 0,
=======
	return mlx4_cmd(dev, mailbox->dma, srq_num, 0,
>>>>>>> e2920638
			MLX4_CMD_SW2HW_SRQ, MLX4_CMD_TIME_CLASS_A,
			MLX4_CMD_WRAPPED);
}

static int mlx4_HW2SW_SRQ(struct mlx4_dev *dev, struct mlx4_cmd_mailbox *mailbox,
			  int srq_num)
{
	return mlx4_cmd_box(dev, 0, mailbox ? mailbox->dma : 0, srq_num,
			    mailbox ? 0 : 1, MLX4_CMD_HW2SW_SRQ,
			    MLX4_CMD_TIME_CLASS_A, MLX4_CMD_WRAPPED);
}

static int mlx4_ARM_SRQ(struct mlx4_dev *dev, int srq_num, int limit_watermark)
{
	return mlx4_cmd(dev, limit_watermark, srq_num, 0, MLX4_CMD_ARM_SRQ,
			MLX4_CMD_TIME_CLASS_B, MLX4_CMD_WRAPPED);
}

static int mlx4_QUERY_SRQ(struct mlx4_dev *dev, struct mlx4_cmd_mailbox *mailbox,
			  int srq_num)
{
	return mlx4_cmd_box(dev, 0, mailbox->dma, srq_num, 0, MLX4_CMD_QUERY_SRQ,
			    MLX4_CMD_TIME_CLASS_A, MLX4_CMD_WRAPPED);
}

int __mlx4_srq_alloc_icm(struct mlx4_dev *dev, int *srqn)
{
	struct mlx4_srq_table *srq_table = &mlx4_priv(dev)->srq_table;
	int err;


	*srqn = mlx4_bitmap_alloc(&srq_table->bitmap);
	if (*srqn == -1)
		return -ENOMEM;

	err = mlx4_table_get(dev, &srq_table->table, *srqn);
	if (err)
		goto err_out;

	err = mlx4_table_get(dev, &srq_table->cmpt_table, *srqn);
	if (err)
		goto err_put;
	return 0;

err_put:
	mlx4_table_put(dev, &srq_table->table, *srqn);

err_out:
	mlx4_bitmap_free(&srq_table->bitmap, *srqn);
	return err;
}

static int mlx4_srq_alloc_icm(struct mlx4_dev *dev, int *srqn)
{
	u64 out_param;
	int err;

	if (mlx4_is_mfunc(dev)) {
		err = mlx4_cmd_imm(dev, 0, &out_param, RES_SRQ,
				   RES_OP_RESERVE_AND_MAP,
				   MLX4_CMD_ALLOC_RES,
				   MLX4_CMD_TIME_CLASS_A, MLX4_CMD_WRAPPED);
		if (!err)
			*srqn = get_param_l(&out_param);

		return err;
	}
	return __mlx4_srq_alloc_icm(dev, srqn);
}

void __mlx4_srq_free_icm(struct mlx4_dev *dev, int srqn)
{
	struct mlx4_srq_table *srq_table = &mlx4_priv(dev)->srq_table;

	mlx4_table_put(dev, &srq_table->cmpt_table, srqn);
	mlx4_table_put(dev, &srq_table->table, srqn);
	mlx4_bitmap_free(&srq_table->bitmap, srqn);
}

static void mlx4_srq_free_icm(struct mlx4_dev *dev, int srqn)
{
	u64 in_param;

	if (mlx4_is_mfunc(dev)) {
		set_param_l(&in_param, srqn);
		if (mlx4_cmd(dev, in_param, RES_SRQ, RES_OP_RESERVE_AND_MAP,
			     MLX4_CMD_FREE_RES,
			     MLX4_CMD_TIME_CLASS_A, MLX4_CMD_WRAPPED))
			mlx4_warn(dev, "Failed freeing cq:%d\n", srqn);
		return;
	}
	__mlx4_srq_free_icm(dev, srqn);
}

int mlx4_srq_alloc(struct mlx4_dev *dev, u32 pdn, u32 cqn, u16 xrcd,
		   struct mlx4_mtt *mtt, u64 db_rec, struct mlx4_srq *srq)
{
	struct mlx4_srq_table *srq_table = &mlx4_priv(dev)->srq_table;
	struct mlx4_cmd_mailbox *mailbox;
	struct mlx4_srq_context *srq_context;
	u64 mtt_addr;
	int err;

	err = mlx4_srq_alloc_icm(dev, &srq->srqn);
	if (err)
		return err;

	spin_lock_irq(&srq_table->lock);
	err = radix_tree_insert(&srq_table->tree, srq->srqn, srq);
	spin_unlock_irq(&srq_table->lock);
	if (err)
		goto err_icm;

	mailbox = mlx4_alloc_cmd_mailbox(dev);
	if (IS_ERR(mailbox)) {
		err = PTR_ERR(mailbox);
		goto err_radix;
	}

	srq_context = mailbox->buf;
	memset(srq_context, 0, sizeof *srq_context);

	srq_context->state_logsize_srqn = cpu_to_be32((ilog2(srq->max) << 24) |
						      srq->srqn);
	srq_context->logstride          = srq->wqe_shift - 4;
	srq_context->xrcd		= cpu_to_be16(xrcd);
	srq_context->pg_offset_cqn	= cpu_to_be32(cqn & 0xffffff);
	srq_context->log_page_size      = mtt->page_shift - MLX4_ICM_PAGE_SHIFT;

	mtt_addr = mlx4_mtt_addr(dev, mtt);
	srq_context->mtt_base_addr_h    = mtt_addr >> 32;
	srq_context->mtt_base_addr_l    = cpu_to_be32(mtt_addr & 0xffffffff);
	srq_context->pd			= cpu_to_be32(pdn);
	srq_context->db_rec_addr        = cpu_to_be64(db_rec);

	err = mlx4_SW2HW_SRQ(dev, mailbox, srq->srqn);
	mlx4_free_cmd_mailbox(dev, mailbox);
	if (err)
		goto err_radix;

	atomic_set(&srq->refcount, 1);
	init_completion(&srq->free);

	return 0;

err_radix:
	spin_lock_irq(&srq_table->lock);
	radix_tree_delete(&srq_table->tree, srq->srqn);
	spin_unlock_irq(&srq_table->lock);

err_icm:
	mlx4_srq_free_icm(dev, srq->srqn);
	return err;
}
EXPORT_SYMBOL_GPL(mlx4_srq_alloc);

void mlx4_srq_free(struct mlx4_dev *dev, struct mlx4_srq *srq)
{
	struct mlx4_srq_table *srq_table = &mlx4_priv(dev)->srq_table;
	int err;

	err = mlx4_HW2SW_SRQ(dev, NULL, srq->srqn);
	if (err)
		mlx4_warn(dev, "HW2SW_SRQ failed (%d) for SRQN %06x\n", err, srq->srqn);

	spin_lock_irq(&srq_table->lock);
	radix_tree_delete(&srq_table->tree, srq->srqn);
	spin_unlock_irq(&srq_table->lock);

	if (atomic_dec_and_test(&srq->refcount))
		complete(&srq->free);
	wait_for_completion(&srq->free);

	mlx4_srq_free_icm(dev, srq->srqn);
}
EXPORT_SYMBOL_GPL(mlx4_srq_free);

int mlx4_srq_arm(struct mlx4_dev *dev, struct mlx4_srq *srq, int limit_watermark)
{
	return mlx4_ARM_SRQ(dev, srq->srqn, limit_watermark);
}
EXPORT_SYMBOL_GPL(mlx4_srq_arm);

int mlx4_srq_query(struct mlx4_dev *dev, struct mlx4_srq *srq, int *limit_watermark)
{
	struct mlx4_cmd_mailbox *mailbox;
	struct mlx4_srq_context *srq_context;
	int err;

	mailbox = mlx4_alloc_cmd_mailbox(dev);
	if (IS_ERR(mailbox))
		return PTR_ERR(mailbox);

	srq_context = mailbox->buf;

	err = mlx4_QUERY_SRQ(dev, mailbox, srq->srqn);
	if (err)
		goto err_out;
	*limit_watermark = be16_to_cpu(srq_context->limit_watermark);

err_out:
	mlx4_free_cmd_mailbox(dev, mailbox);
	return err;
}
EXPORT_SYMBOL_GPL(mlx4_srq_query);

int mlx4_init_srq_table(struct mlx4_dev *dev)
{
	struct mlx4_srq_table *srq_table = &mlx4_priv(dev)->srq_table;
	int err;

	spin_lock_init(&srq_table->lock);
	INIT_RADIX_TREE(&srq_table->tree, GFP_ATOMIC);
	if (mlx4_is_slave(dev))
		return 0;

	err = mlx4_bitmap_init(&srq_table->bitmap, dev->caps.num_srqs,
			       dev->caps.num_srqs - 1, dev->caps.reserved_srqs, 0);
	if (err)
		return err;

	return 0;
}

void mlx4_cleanup_srq_table(struct mlx4_dev *dev)
{
	if (mlx4_is_slave(dev))
		return;
	mlx4_bitmap_cleanup(&mlx4_priv(dev)->srq_table.bitmap);
}<|MERGE_RESOLUTION|>--- conflicted
+++ resolved
@@ -67,11 +67,7 @@
 static int mlx4_SW2HW_SRQ(struct mlx4_dev *dev, struct mlx4_cmd_mailbox *mailbox,
 			  int srq_num)
 {
-<<<<<<< HEAD
-	return mlx4_cmd(dev, mailbox->dma | dev->caps.function, srq_num, 0,
-=======
 	return mlx4_cmd(dev, mailbox->dma, srq_num, 0,
->>>>>>> e2920638
 			MLX4_CMD_SW2HW_SRQ, MLX4_CMD_TIME_CLASS_A,
 			MLX4_CMD_WRAPPED);
 }
