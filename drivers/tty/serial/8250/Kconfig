#
# The 8250/16550 serial drivers.  You shouldn't be in this list unless
# you somehow have an implicit or explicit dependency on SERIAL_8250.
#

config SERIAL_8250
	tristate "8250/16550 and compatible serial support"
	select SERIAL_CORE
	---help---
	  This selects whether you want to include the driver for the standard
	  serial ports.  The standard answer is Y.  People who might say N
	  here are those that are setting up dedicated Ethernet WWW/FTP
	  servers, or users that have one of the various bus mice instead of a
	  serial mouse and don't intend to use their machine's standard serial
	  port for anything.  (Note that the Cyclades multi serial port driver
	  does not need this driver built in for it to work.)

	  To compile this driver as a module, choose M here: the
	  module will be called 8250.
	  [WARNING: Do not compile this driver as a module if you are using
	  non-standard serial ports, since the configuration information will
	  be lost when the driver is unloaded.  This limitation may be lifted
	  in the future.]

	  BTW1: If you have a mouseman serial mouse which is not recognized by
	  the X window system, try running gpm first.

	  BTW2: If you intend to use a software modem (also called Winmodem)
	  under Linux, forget it.  These modems are crippled and require
	  proprietary drivers which are only available under Windows.

	  Most people will say Y or M here, so that they can use serial mice,
	  modems and similar devices connecting to the standard serial ports.

config SERIAL_8250_DEPRECATED_OPTIONS
	bool "Support 8250_core.* kernel options (DEPRECATED)"
	depends on SERIAL_8250
	default y
	---help---
	  In 3.7 we renamed 8250 to 8250_core by mistake, so now we have to
	  accept kernel parameters in both forms like 8250_core.nr_uarts=4 and
	  8250.nr_uarts=4. We now renamed the module back to 8250, but if
	  anybody noticed in 3.7 and changed their userspace we still have to
	  keep the 8250_core.* options around until they revert the changes
	  they already did.

	  If 8250 is built as a module, this adds 8250_core alias instead. 

	  If you did not notice yet and/or you have userspace from pre-3.7, it
	  is safe (and recommended) to say N here.

config SERIAL_8250_PNP
	bool "8250/16550 PNP device support" if EXPERT
	depends on SERIAL_8250 && PNP
	default y
	---help---
	  This builds standard PNP serial support. You may be able to
	  disable this feature if you only need legacy serial support.

config SERIAL_8250_CONSOLE
	bool "Console on 8250/16550 and compatible serial port"
	depends on SERIAL_8250=y
	select SERIAL_CORE_CONSOLE
	select SERIAL_EARLYCON
	---help---
	  If you say Y here, it will be possible to use a serial port as the
	  system console (the system console is the device which receives all
	  kernel messages and warnings and which allows logins in single user
	  mode). This could be useful if some terminal or printer is connected
	  to that serial port.

	  Even if you say Y here, the currently visible virtual console
	  (/dev/tty0) will still be used as the system console by default, but
	  you can alter that using a kernel command line option such as
	  "console=ttyS1". (Try "man bootparam" or see the documentation of
	  your boot loader (grub or lilo or loadlin) about how to pass options
	  to the kernel at boot time.)

	  If you don't have a VGA card installed and you say Y here, the
	  kernel will automatically use the first serial line, /dev/ttyS0, as
	  system console.

	  You can set that using a kernel command line option such as
	  "console=uart8250,io,0x3f8,9600n8"
	  "console=uart8250,mmio,0xff5e0000,115200n8".
	  and it will switch to normal serial console when the corresponding
	  port is ready.
	  "earlycon=uart8250,io,0x3f8,9600n8"
	  "earlycon=uart8250,mmio,0xff5e0000,115200n8".
	  it will not only setup early console.

	  If unsure, say N.

config SERIAL_8250_GSC
	tristate
	depends on SERIAL_8250 && GSC
	default SERIAL_8250

config SERIAL_8250_DMA
	bool "DMA support for 16550 compatible UART controllers" if EXPERT
	depends on SERIAL_8250 && DMADEVICES=y
	default SERIAL_8250
	help
	  This builds DMA support that can be used with 8250/16650
	  compatible UART controllers that support DMA signaling.

config SERIAL_8250_PCI
	tristate "8250/16550 PCI device support" if EXPERT
	depends on SERIAL_8250 && PCI
	default SERIAL_8250
	select RATIONAL
	help
	  This builds standard PCI serial support. You may be able to
	  disable this feature if you only need legacy serial support.
	  Saves about 9K.
	  Note that serial ports on NetMos 9835 Multi-I/O cards are handled
	  by the parport_serial driver, enabled with CONFIG_PARPORT_SERIAL.

config SERIAL_8250_HP300
	tristate
	depends on SERIAL_8250 && HP300
	default SERIAL_8250

config SERIAL_8250_CS
	tristate "8250/16550 PCMCIA device support"
	depends on PCMCIA && SERIAL_8250
	---help---
	  Say Y here to enable support for 16-bit PCMCIA serial devices,
	  including serial port cards, modems, and the modem functions of
	  multi-function Ethernet/modem cards. (PCMCIA- or PC-cards are
	  credit-card size devices often used with laptops.)

	  To compile this driver as a module, choose M here: the
	  module will be called serial_cs.

	  If unsure, say N.

config SERIAL_8250_NR_UARTS
	int "Maximum number of 8250/16550 serial ports"
	depends on SERIAL_8250
	default "4"
	help
	  Set this to the number of serial ports you want the driver
	  to support.  This includes any ports discovered via ACPI or
	  PCI enumeration and any ports that may be added at run-time
	  via hot-plug, or any ISA multi-port serial cards.

config SERIAL_8250_RUNTIME_UARTS
	int "Number of 8250/16550 serial ports to register at runtime"
	depends on SERIAL_8250
	range 0 SERIAL_8250_NR_UARTS
	default "4"
	help
	  Set this to the maximum number of serial ports you want
	  the kernel to register at boot time.  This can be overridden
	  with the module parameter "nr_uarts", or boot-time parameter
	  8250.nr_uarts

config SERIAL_8250_EXTENDED
	bool "Extended 8250/16550 serial driver options"
	depends on SERIAL_8250
	help
	  If you wish to use any non-standard features of the standard "dumb"
	  driver, say Y here. This includes HUB6 support, shared serial
	  interrupts, special multiport support, support for more than the
	  four COM 1/2/3/4 boards, etc.

	  Note that the answer to this question won't directly affect the
	  kernel: saying N will just cause the configurator to skip all
	  the questions about serial driver options. If unsure, say N.

config SERIAL_8250_MANY_PORTS
	bool "Support more than 4 legacy serial ports"
	depends on SERIAL_8250_EXTENDED && !IA64
	help
	  Say Y here if you have dumb serial boards other than the four
	  standard COM 1/2/3/4 ports. This may happen if you have an AST
	  FourPort, Accent Async, Boca (read the Boca mini-HOWTO, available
	  from <http://www.tldp.org/docs.html#howto>), or other custom
	  serial port hardware which acts similar to standard serial port
	  hardware. If you only use the standard COM 1/2/3/4 ports, you can
	  say N here to save some memory. You can also say Y if you have an
	  "intelligent" multiport card such as Cyclades, Digiboards, etc.

#
# Multi-port serial cards
#

config SERIAL_8250_FOURPORT
	tristate "Support Fourport cards"
	depends on SERIAL_8250 != n && ISA && SERIAL_8250_MANY_PORTS
	help
	  Say Y here if you have an AST FourPort serial board.

	  To compile this driver as a module, choose M here: the module
	  will be called 8250_fourport.

config SERIAL_8250_ACCENT
	tristate "Support Accent cards"
	depends on SERIAL_8250 != n && ISA && SERIAL_8250_MANY_PORTS
	help
	  Say Y here if you have an Accent Async serial board.

	  To compile this driver as a module, choose M here: the module
	  will be called 8250_accent.

config SERIAL_8250_BOCA
	tristate "Support Boca cards"
	depends on SERIAL_8250 != n && ISA && SERIAL_8250_MANY_PORTS
	help
	  Say Y here if you have a Boca serial board.  Please read the Boca
	  mini-HOWTO, available from <http://www.tldp.org/docs.html#howto>

	  To compile this driver as a module, choose M here: the module
	  will be called 8250_boca.

config SERIAL_8250_EXAR_ST16C554
	tristate "Support Exar ST16C554/554D Quad UART"
	depends on SERIAL_8250 != n && ISA && SERIAL_8250_MANY_PORTS
	help
	  The Uplogix Envoy TU301 uses this Exar Quad UART.  If you are
	  tinkering with your Envoy TU301, or have a machine with this UART,
	  say Y here.

	  To compile this driver as a module, choose M here: the module
	  will be called 8250_exar_st16c554.

config SERIAL_8250_HUB6
	tristate "Support Hub6 cards"
	depends on SERIAL_8250 != n && ISA && SERIAL_8250_MANY_PORTS
	help
	  Say Y here if you have a HUB6 serial board.

	  To compile this driver as a module, choose M here: the module
	  will be called 8250_hub6.

#
# Misc. options/drivers.
#

config SERIAL_8250_SHARE_IRQ
	bool "Support for sharing serial interrupts"
	depends on SERIAL_8250_EXTENDED
	help
	  Some serial boards have hardware support which allows multiple dumb
	  serial ports on the same board to share a single IRQ. To enable
	  support for this in the serial driver, say Y here.

config SERIAL_8250_DETECT_IRQ
	bool "Autodetect IRQ on standard ports (unsafe)"
	depends on SERIAL_8250_EXTENDED
	help
	  Say Y here if you want the kernel to try to guess which IRQ
	  to use for your serial port.

	  This is considered unsafe; it is far better to configure the IRQ in
	  a boot script using the setserial command.

	  If unsure, say N.

config SERIAL_8250_RSA
	bool "Support RSA serial ports"
	depends on SERIAL_8250_EXTENDED
	help
	  ::: To be written :::

config SERIAL_8250_ACORN
	tristate "Acorn expansion card serial port support"
	depends on ARCH_ACORN && SERIAL_8250
	help
	  If you have an Atomwide Serial card or Serial Port card for an Acorn
	  system, say Y to this option.  The driver can handle 1, 2, or 3 port
	  cards.  If unsure, say N.

config SERIAL_8250_FSL
	bool
	depends on SERIAL_8250_CONSOLE && PPC_UDBG_16550
	default PPC

config SERIAL_8250_DW
	tristate "Support for Synopsys DesignWare 8250 quirks"
	depends on SERIAL_8250
	help
	  Selecting this option will enable handling of the extra features
	  present in the Synopsys DesignWare APB UART.

config SERIAL_8250_EM
	tristate "Support for Emma Mobile integrated serial port"
	depends on SERIAL_8250 && ARM && HAVE_CLK
	help
	  Selecting this option will add support for the integrated serial
	  port hardware found on the Emma Mobile line of processors.
	  If unsure, say N.

config SERIAL_8250_RT288X
	bool "Ralink RT288x/RT305x/RT3662/RT3883 serial port support"
	depends on SERIAL_8250 && (SOC_RT288X || SOC_RT305X || SOC_RT3883 || SOC_MT7620)
	help
	  If you have a Ralink RT288x/RT305x SoC based board and want to use the
	  serial port, say Y to this option. The driver can handle up to 2 serial
	  ports. If unsure, say N.

config SERIAL_8250_OMAP
	tristate "Support for OMAP internal UART (8250 based driver)"
	depends on SERIAL_8250 && ARCH_OMAP2PLUS
	help
	  If you have a machine based on an Texas Instruments OMAP CPU you
	  can enable its onboard serial ports by enabling this option.

	  This driver uses ttyS instead of ttyO.

config SERIAL_8250_OMAP_TTYO_FIXUP
	bool "Replace ttyO with ttyS"
	depends on SERIAL_8250_OMAP=y && SERIAL_8250_CONSOLE
	default y
	help
	  This option replaces the "console=ttyO" argument with the matching
	  ttyS argument if the user did not specified it on the command line.
	  This ensures that the user can see the kernel output during boot
	  which he wouldn't see otherwise. The getty has still to be configured
	  for ttyS instead of ttyO regardless of this option.
	  This option is intended for people who "automatically" enable this
	  driver without knowing that this driver requires a different console=
	  argument. If you read this, please keep this option disabled and
	  instead update your kernel command line. If you prepare a kernel for a
	  distribution or other kind of larger user base then you probably want
	  to keep this option enabled. Otherwise people might complain about a
	  not booting kernel because the serial console remains silent in case
	  they forgot to update the command line.

config SERIAL_8250_FINTEK
	tristate "Support for Fintek F81216A LPC to 4 UART"
	depends on SERIAL_8250 && PNP
	help
	  Selecting this option will add support for the Fintek F81216A
	  LPC to 4 UART. This device has some RS485 functionality not available
	  through the PNP driver. If unsure, say N.

config SERIAL_8250_LPC18XX
	bool "NXP LPC18xx/43xx serial port support"
	depends on SERIAL_8250 && OF && (ARCH_LPC18XX || COMPILE_TEST)
	default ARCH_LPC18XX
	help
	  If you have a LPC18xx/43xx based board and want to use the
	  serial port, say Y to this option. If unsure, say Y.

config SERIAL_8250_MT6577
	bool "Mediatek serial port support"
	depends on SERIAL_8250 && ARCH_MEDIATEK
	help
	  If you have a Mediatek based board and want to use the
	  serial port, say Y to this option. If unsure, say N.

<<<<<<< HEAD
config SERIAL_8250_UNIPHIER
	tristate "Support for UniPhier on-chip UART"
	depends on SERIAL_8250 && ARCH_UNIPHIER
	help
	  If you have a UniPhier based board and want to use the on-chip
	  serial ports, say Y to this option. If unsure, say N.
=======
config SERIAL_8250_INGENIC
	bool "Support for Ingenic SoC serial ports"
	depends on SERIAL_8250_CONSOLE && OF_FLATTREE
	select LIBFDT
	select SERIAL_EARLYCON
	help
	  If you have a system using an Ingenic SoC and wish to make use of
	  its UARTs, say Y to this option. If unsure, say N.
>>>>>>> 9ff897c4
<|MERGE_RESOLUTION|>--- conflicted
+++ resolved
@@ -351,14 +351,13 @@
 	  If you have a Mediatek based board and want to use the
 	  serial port, say Y to this option. If unsure, say N.
 
-<<<<<<< HEAD
 config SERIAL_8250_UNIPHIER
 	tristate "Support for UniPhier on-chip UART"
 	depends on SERIAL_8250 && ARCH_UNIPHIER
 	help
 	  If you have a UniPhier based board and want to use the on-chip
 	  serial ports, say Y to this option. If unsure, say N.
-=======
+
 config SERIAL_8250_INGENIC
 	bool "Support for Ingenic SoC serial ports"
 	depends on SERIAL_8250_CONSOLE && OF_FLATTREE
@@ -366,5 +365,4 @@
 	select SERIAL_EARLYCON
 	help
 	  If you have a system using an Ingenic SoC and wish to make use of
-	  its UARTs, say Y to this option. If unsure, say N.
->>>>>>> 9ff897c4
+	  its UARTs, say Y to this option. If unsure, say N.