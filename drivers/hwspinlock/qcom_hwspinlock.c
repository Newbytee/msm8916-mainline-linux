// SPDX-License-Identifier: GPL-2.0
/*
 * Copyright (c) 2013, The Linux Foundation. All rights reserved.
 * Copyright (c) 2015, Sony Mobile Communications AB
 */

#include <linux/hwspinlock.h>
#include <linux/io.h>
#include <linux/kernel.h>
#include <linux/mfd/syscon.h>
#include <linux/module.h>
#include <linux/of.h>
#include <linux/of_device.h>
#include <linux/platform_device.h>
#include <linux/regmap.h>

#include "hwspinlock_internal.h"

#define QCOM_MUTEX_APPS_PROC_ID	1
#define QCOM_MUTEX_NUM_LOCKS	32

static int qcom_hwspinlock_trylock(struct hwspinlock *lock)
{
	struct regmap_field *field = lock->priv;
	u32 lock_owner;
	int ret;

	ret = regmap_field_write(field, QCOM_MUTEX_APPS_PROC_ID);
	if (ret)
		return ret;

	ret = regmap_field_read(field, &lock_owner);
	if (ret)
		return ret;

	return lock_owner == QCOM_MUTEX_APPS_PROC_ID;
}

static void qcom_hwspinlock_unlock(struct hwspinlock *lock)
{
	struct regmap_field *field = lock->priv;
	u32 lock_owner;
	int ret;

	ret = regmap_field_read(field, &lock_owner);
	if (ret) {
		pr_err("%s: unable to query spinlock owner\n", __func__);
		return;
	}

	if (lock_owner != QCOM_MUTEX_APPS_PROC_ID) {
		pr_err("%s: spinlock not owned by us (actual owner is %d)\n",
				__func__, lock_owner);
	}

	ret = regmap_field_write(field, 0);
	if (ret)
		pr_err("%s: failed to unlock spinlock\n", __func__);
}

static const struct hwspinlock_ops qcom_hwspinlock_ops = {
	.trylock	= qcom_hwspinlock_trylock,
	.unlock		= qcom_hwspinlock_unlock,
};

static const struct of_device_id qcom_hwspinlock_of_match[] = {
	{ .compatible = "qcom,sfpb-mutex" },
	{ .compatible = "qcom,tcsr-mutex" },
	{ }
};
MODULE_DEVICE_TABLE(of, qcom_hwspinlock_of_match);

static struct regmap *qcom_hwspinlock_probe_syscon(struct platform_device *pdev,
						   u32 *base, u32 *stride)
{
	struct device_node *syscon;
	struct regmap *regmap;
	int ret;

	syscon = of_parse_phandle(pdev->dev.of_node, "syscon", 0);
	if (!syscon)
		return ERR_PTR(-ENODEV);

	regmap = syscon_node_to_regmap(syscon);
	of_node_put(syscon);
	if (IS_ERR(regmap))
		return regmap;

	ret = of_property_read_u32_index(pdev->dev.of_node, "syscon", 1, base);
	if (ret < 0) {
		dev_err(&pdev->dev, "no offset in syscon\n");
		return ERR_PTR(-EINVAL);
	}

	ret = of_property_read_u32_index(pdev->dev.of_node, "syscon", 2, stride);
	if (ret < 0) {
		dev_err(&pdev->dev, "no stride syscon\n");
		return ERR_PTR(-EINVAL);
	}

	return regmap;
}

static const struct regmap_config tcsr_mutex_config = {
	.reg_bits		= 32,
	.reg_stride		= 4,
	.val_bits		= 32,
<<<<<<< HEAD
	.max_register		= 0x40000,
=======
>>>>>>> 47fac67a
	.fast_io		= true,
};

static struct regmap *qcom_hwspinlock_probe_mmio(struct platform_device *pdev,
						 u32 *offset, u32 *stride)
{
	struct device *dev = &pdev->dev;
	void __iomem *base;

	/* All modern platform has offset 0 and stride of 4k */
	*offset = 0;
	*stride = 0x1000;

	base = devm_platform_ioremap_resource(pdev, 0);
	if (IS_ERR(base))
		return ERR_CAST(base);

	return devm_regmap_init_mmio(dev, base, &tcsr_mutex_config);
}

static int qcom_hwspinlock_probe(struct platform_device *pdev)
{
	struct hwspinlock_device *bank;
	struct reg_field field;
	struct regmap *regmap;
	size_t array_size;
	u32 stride;
	u32 base;
	int i;

	regmap = qcom_hwspinlock_probe_syscon(pdev, &base, &stride);
	if (IS_ERR(regmap) && PTR_ERR(regmap) == -ENODEV)
		regmap = qcom_hwspinlock_probe_mmio(pdev, &base, &stride);

	if (IS_ERR(regmap))
		return PTR_ERR(regmap);

	array_size = QCOM_MUTEX_NUM_LOCKS * sizeof(struct hwspinlock);
	bank = devm_kzalloc(&pdev->dev, sizeof(*bank) + array_size, GFP_KERNEL);
	if (!bank)
		return -ENOMEM;

	platform_set_drvdata(pdev, bank);

	for (i = 0; i < QCOM_MUTEX_NUM_LOCKS; i++) {
		field.reg = base + i * stride;
		field.lsb = 0;
		field.msb = 31;

		bank->lock[i].priv = devm_regmap_field_alloc(&pdev->dev,
							     regmap, field);
	}

	return devm_hwspin_lock_register(&pdev->dev, bank, &qcom_hwspinlock_ops,
					 0, QCOM_MUTEX_NUM_LOCKS);
}

static struct platform_driver qcom_hwspinlock_driver = {
	.probe		= qcom_hwspinlock_probe,
	.driver		= {
		.name	= "qcom_hwspinlock",
		.of_match_table = qcom_hwspinlock_of_match,
	},
};

static int __init qcom_hwspinlock_init(void)
{
	return platform_driver_register(&qcom_hwspinlock_driver);
}
/* board init code might need to reserve hwspinlocks for predefined purposes */
postcore_initcall(qcom_hwspinlock_init);

static void __exit qcom_hwspinlock_exit(void)
{
	platform_driver_unregister(&qcom_hwspinlock_driver);
}
module_exit(qcom_hwspinlock_exit);

MODULE_LICENSE("GPL v2");
MODULE_DESCRIPTION("Hardware spinlock driver for Qualcomm SoCs");<|MERGE_RESOLUTION|>--- conflicted
+++ resolved
@@ -105,10 +105,6 @@
 	.reg_bits		= 32,
 	.reg_stride		= 4,
 	.val_bits		= 32,
-<<<<<<< HEAD
-	.max_register		= 0x40000,
-=======
->>>>>>> 47fac67a
 	.fast_io		= true,
 };
 
