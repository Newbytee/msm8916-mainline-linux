--- conflicted
+++ resolved
@@ -1809,11 +1809,6 @@
 			disable_irq_wake(musb->nIrq);
 		free_irq(musb->nIrq, musb);
 	}
-<<<<<<< HEAD
-	if (musb->dma_controller)
-		dma_controller_destroy(musb->dma_controller);
-=======
->>>>>>> d8ec26d7
 
 	musb_host_free(musb);
 }
@@ -1888,10 +1883,6 @@
 
 	pm_runtime_get_sync(musb->controller);
 
-<<<<<<< HEAD
-	if (use_dma && dev->dma_mask)
-		musb->dma_controller = dma_controller_create(musb, musb->mregs);
-=======
 	if (use_dma && dev->dma_mask) {
 		musb->dma_controller = dma_controller_create(musb, musb->mregs);
 		if (IS_ERR(musb->dma_controller)) {
@@ -1899,7 +1890,6 @@
 			goto fail2_5;
 		}
 	}
->>>>>>> d8ec26d7
 
 	/* be sure interrupts are disabled before connecting ISR */
 	musb_platform_disable(musb);
@@ -1990,15 +1980,10 @@
 	musb_host_cleanup(musb);
 
 fail3:
-<<<<<<< HEAD
-	if (musb->dma_controller)
-		dma_controller_destroy(musb->dma_controller);
-=======
 	cancel_work_sync(&musb->irq_work);
 	if (musb->dma_controller)
 		dma_controller_destroy(musb->dma_controller);
 fail2_5:
->>>>>>> d8ec26d7
 	pm_runtime_put_sync(musb->controller);
 
 fail2:
