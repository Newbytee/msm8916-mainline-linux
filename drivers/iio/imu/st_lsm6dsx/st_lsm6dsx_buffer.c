/*
 * STMicroelectronics st_lsm6dsx FIFO buffer library driver
 *
 * LSM6DS3/LSM6DS3H/LSM6DSL/LSM6DSM/ISM330DLC: The FIFO buffer can be
 * configured to store data from gyroscope and accelerometer. Samples are
 * queued without any tag according to a specific pattern based on
 * 'FIFO data sets' (6 bytes each):
 *  - 1st data set is reserved for gyroscope data
 *  - 2nd data set is reserved for accelerometer data
 * The FIFO pattern changes depending on the ODRs and decimation factors
 * assigned to the FIFO data sets. The first sequence of data stored in FIFO
 * buffer contains the data of all the enabled FIFO data sets
 * (e.g. Gx, Gy, Gz, Ax, Ay, Az), then data are repeated depending on the
 * value of the decimation factor and ODR set for each FIFO data set.
 *
 * LSM6DSO: The FIFO buffer can be configured to store data from gyroscope and
 * accelerometer. Each sample is queued with a tag (1B) indicating data source
 * (gyroscope, accelerometer, hw timer).
 *
 * FIFO supported modes:
 *  - BYPASS: FIFO disabled
 *  - CONTINUOUS: FIFO enabled. When the buffer is full, the FIFO index
 *    restarts from the beginning and the oldest sample is overwritten
 *
 * Copyright 2016 STMicroelectronics Inc.
 *
 * Lorenzo Bianconi <lorenzo.bianconi@st.com>
 * Denis Ciocca <denis.ciocca@st.com>
 *
 * Licensed under the GPL-2.
 */
#include <linux/module.h>
#include <linux/interrupt.h>
#include <linux/irq.h>
#include <linux/iio/kfifo_buf.h>
#include <linux/iio/iio.h>
#include <linux/iio/buffer.h>
#include <linux/regmap.h>
#include <linux/bitfield.h>

#include <linux/platform_data/st_sensors_pdata.h>

#include "st_lsm6dsx.h"

#define ST_LSM6DSX_REG_HLACTIVE_ADDR		0x12
#define ST_LSM6DSX_REG_HLACTIVE_MASK		BIT(5)
#define ST_LSM6DSX_REG_PP_OD_ADDR		0x12
#define ST_LSM6DSX_REG_PP_OD_MASK		BIT(4)
#define ST_LSM6DSX_REG_FIFO_MODE_ADDR		0x0a
#define ST_LSM6DSX_FIFO_MODE_MASK		GENMASK(2, 0)
#define ST_LSM6DSX_FIFO_ODR_MASK		GENMASK(6, 3)
#define ST_LSM6DSX_FIFO_EMPTY_MASK		BIT(12)
#define ST_LSM6DSX_REG_FIFO_OUTL_ADDR		0x3e
#define ST_LSM6DSX_REG_FIFO_OUT_TAG_ADDR	0x78
#define ST_LSM6DSX_REG_TS_RESET_ADDR		0x42

#define ST_LSM6DSX_MAX_FIFO_ODR_VAL		0x08

#define ST_LSM6DSX_TS_SENSITIVITY		25000UL /* 25us */
#define ST_LSM6DSX_TS_RESET_VAL			0xaa

struct st_lsm6dsx_decimator_entry {
	u8 decimator;
	u8 val;
};

enum st_lsm6dsx_fifo_tag {
	ST_LSM6DSX_GYRO_TAG = 0x01,
	ST_LSM6DSX_ACC_TAG = 0x02,
	ST_LSM6DSX_TS_TAG = 0x04,
};

static const
struct st_lsm6dsx_decimator_entry st_lsm6dsx_decimator_table[] = {
	{  0, 0x0 },
	{  1, 0x1 },
	{  2, 0x2 },
	{  3, 0x3 },
	{  4, 0x4 },
	{  8, 0x5 },
	{ 16, 0x6 },
	{ 32, 0x7 },
};

static int st_lsm6dsx_get_decimator_val(u8 val)
{
	const int max_size = ARRAY_SIZE(st_lsm6dsx_decimator_table);
	int i;

	for (i = 0; i < max_size; i++)
		if (st_lsm6dsx_decimator_table[i].decimator == val)
			break;

	return i == max_size ? 0 : st_lsm6dsx_decimator_table[i].val;
}

static void st_lsm6dsx_get_max_min_odr(struct st_lsm6dsx_hw *hw,
				       u16 *max_odr, u16 *min_odr)
{
	struct st_lsm6dsx_sensor *sensor;
	int i;

	*max_odr = 0, *min_odr = ~0;
	for (i = 0; i < ST_LSM6DSX_ID_MAX; i++) {
		sensor = iio_priv(hw->iio_devs[i]);

		if (!(hw->enable_mask & BIT(sensor->id)))
			continue;

		*max_odr = max_t(u16, *max_odr, sensor->odr);
		*min_odr = min_t(u16, *min_odr, sensor->odr);
	}
}

static int st_lsm6dsx_update_decimators(struct st_lsm6dsx_hw *hw)
{
	u16 max_odr, min_odr, sip = 0, ts_sip = 0;
	const struct st_lsm6dsx_reg *ts_dec_reg;
	struct st_lsm6dsx_sensor *sensor;
	int err = 0, i;
	u8 data;

	st_lsm6dsx_get_max_min_odr(hw, &max_odr, &min_odr);

	for (i = 0; i < ST_LSM6DSX_ID_MAX; i++) {
		const struct st_lsm6dsx_reg *dec_reg;

		sensor = iio_priv(hw->iio_devs[i]);
		/* update fifo decimators and sample in pattern */
		if (hw->enable_mask & BIT(sensor->id)) {
			sensor->sip = sensor->odr / min_odr;
			sensor->decimator = max_odr / sensor->odr;
			data = st_lsm6dsx_get_decimator_val(sensor->decimator);
		} else {
			sensor->sip = 0;
			sensor->decimator = 0;
			data = 0;
		}
		ts_sip = max_t(u16, ts_sip, sensor->sip);

		dec_reg = &hw->settings->decimator[sensor->id];
		if (dec_reg->addr) {
			int val = ST_LSM6DSX_SHIFT_VAL(data, dec_reg->mask);

			err = regmap_update_bits(hw->regmap, dec_reg->addr,
						 dec_reg->mask, val);
			if (err < 0)
				return err;
		}
		sip += sensor->sip;
	}
	hw->sip = sip + ts_sip;
	hw->ts_sip = ts_sip;

	/*
	 * update hw ts decimator if necessary. Decimator for hw timestamp
	 * is always 1 or 0 in order to have a ts sample for each data
	 * sample in FIFO
	 */
	ts_dec_reg = &hw->settings->ts_settings.decimator;
	if (ts_dec_reg->addr) {
		int val, ts_dec = !!hw->ts_sip;

		val = ST_LSM6DSX_SHIFT_VAL(ts_dec, ts_dec_reg->mask);
		err = regmap_update_bits(hw->regmap, ts_dec_reg->addr,
					 ts_dec_reg->mask, val);
	}
	return err;
}

int st_lsm6dsx_set_fifo_mode(struct st_lsm6dsx_hw *hw,
			     enum st_lsm6dsx_fifo_mode fifo_mode)
{
	int err;

	err = regmap_update_bits(hw->regmap, ST_LSM6DSX_REG_FIFO_MODE_ADDR,
				 ST_LSM6DSX_FIFO_MODE_MASK,
				 FIELD_PREP(ST_LSM6DSX_FIFO_MODE_MASK,
					    fifo_mode));
	if (err < 0)
		return err;

	hw->fifo_mode = fifo_mode;

	return 0;
}

static int st_lsm6dsx_set_fifo_odr(struct st_lsm6dsx_sensor *sensor,
				   bool enable)
{
	struct st_lsm6dsx_hw *hw = sensor->hw;
	const struct st_lsm6dsx_reg *batch_reg;
	u8 data;

	batch_reg = &hw->settings->batch[sensor->id];
	if (batch_reg->addr) {
		int val;

		if (enable) {
			int err;

			err = st_lsm6dsx_check_odr(sensor, sensor->odr,
						   &data);
			if (err < 0)
				return err;
		} else {
			data = 0;
		}
		val = ST_LSM6DSX_SHIFT_VAL(data, batch_reg->mask);
		return regmap_update_bits(hw->regmap, batch_reg->addr,
					  batch_reg->mask, val);
	} else {
		data = hw->enable_mask ? ST_LSM6DSX_MAX_FIFO_ODR_VAL : 0;
		return regmap_update_bits(hw->regmap,
					  ST_LSM6DSX_REG_FIFO_MODE_ADDR,
					  ST_LSM6DSX_FIFO_ODR_MASK,
					  FIELD_PREP(ST_LSM6DSX_FIFO_ODR_MASK,
						     data));
	}
}

int st_lsm6dsx_update_watermark(struct st_lsm6dsx_sensor *sensor, u16 watermark)
{
	u16 fifo_watermark = ~0, cur_watermark, sip = 0, fifo_th_mask;
	struct st_lsm6dsx_hw *hw = sensor->hw;
	struct st_lsm6dsx_sensor *cur_sensor;
	int i, err, data;
	__le16 wdata;

	for (i = 0; i < ST_LSM6DSX_ID_MAX; i++) {
		cur_sensor = iio_priv(hw->iio_devs[i]);

		if (!(hw->enable_mask & BIT(cur_sensor->id)))
			continue;

		cur_watermark = (cur_sensor == sensor) ? watermark
						       : cur_sensor->watermark;

		fifo_watermark = min_t(u16, fifo_watermark, cur_watermark);
		sip += cur_sensor->sip;
	}

	if (!sip)
		return 0;

	fifo_watermark = max_t(u16, fifo_watermark, sip);
	fifo_watermark = (fifo_watermark / sip) * sip;
	fifo_watermark = fifo_watermark * hw->settings->fifo_ops.th_wl;

	err = regmap_read(hw->regmap, hw->settings->fifo_ops.fifo_th.addr + 1,
			  &data);
	if (err < 0)
		return err;

	fifo_th_mask = hw->settings->fifo_ops.fifo_th.mask;
	fifo_watermark = ((data << 8) & ~fifo_th_mask) |
			 (fifo_watermark & fifo_th_mask);

	wdata = cpu_to_le16(fifo_watermark);
	return regmap_bulk_write(hw->regmap,
				 hw->settings->fifo_ops.fifo_th.addr,
				 &wdata, sizeof(wdata));
}

static int st_lsm6dsx_reset_hw_ts(struct st_lsm6dsx_hw *hw)
{
	struct st_lsm6dsx_sensor *sensor;
	int i, err;

	/* reset hw ts counter */
	err = regmap_write(hw->regmap, ST_LSM6DSX_REG_TS_RESET_ADDR,
			   ST_LSM6DSX_TS_RESET_VAL);
	if (err < 0)
		return err;

	for (i = 0; i < ST_LSM6DSX_ID_MAX; i++) {
		sensor = iio_priv(hw->iio_devs[i]);
		/*
		 * store enable buffer timestamp as reference for
		 * hw timestamp
		 */
		sensor->ts_ref = iio_get_time_ns(hw->iio_devs[i]);
	}
	return 0;
}

/*
 * Set max bulk read to ST_LSM6DSX_MAX_WORD_LEN/ST_LSM6DSX_MAX_TAGGED_WORD_LEN
 * in order to avoid a kmalloc for each bus access
 */
static inline int st_lsm6dsx_read_block(struct st_lsm6dsx_hw *hw, u8 addr,
					u8 *data, unsigned int data_len,
					unsigned int max_word_len)
{
	unsigned int word_len, read_len = 0;
	int err;

	while (read_len < data_len) {
		word_len = min_t(unsigned int, data_len - read_len,
				 max_word_len);
		err = regmap_bulk_read(hw->regmap, addr, data + read_len,
				       word_len);
		if (err < 0)
			return err;
		read_len += word_len;
	}
	return 0;
}

#define ST_LSM6DSX_IIO_BUFF_SIZE	(ALIGN(ST_LSM6DSX_SAMPLE_SIZE, \
					       sizeof(s64)) + sizeof(s64))
/**
 * st_lsm6dsx_read_fifo() - hw FIFO read routine
 * @hw: Pointer to instance of struct st_lsm6dsx_hw.
 *
 * Read samples from the hw FIFO and push them to IIO buffers.
 *
 * Return: Number of bytes read from the FIFO
 */
int st_lsm6dsx_read_fifo(struct st_lsm6dsx_hw *hw)
{
	u16 fifo_len, pattern_len = hw->sip * ST_LSM6DSX_SAMPLE_SIZE;
	u16 fifo_diff_mask = hw->settings->fifo_ops.fifo_diff.mask;
	int err, acc_sip, gyro_sip, ts_sip, read_len, offset;
	struct st_lsm6dsx_sensor *acc_sensor, *gyro_sensor;
	u8 gyro_buff[ST_LSM6DSX_IIO_BUFF_SIZE];
	u8 acc_buff[ST_LSM6DSX_IIO_BUFF_SIZE];
	bool reset_ts = false;
	__le16 fifo_status;
	s64 ts = 0;

	err = regmap_bulk_read(hw->regmap,
			       hw->settings->fifo_ops.fifo_diff.addr,
			       &fifo_status, sizeof(fifo_status));
	if (err < 0) {
		dev_err(hw->dev, "failed to read fifo status (err=%d)\n",
			err);
		return err;
	}

	if (fifo_status & cpu_to_le16(ST_LSM6DSX_FIFO_EMPTY_MASK))
		return 0;

	fifo_len = (le16_to_cpu(fifo_status) & fifo_diff_mask) *
		   ST_LSM6DSX_CHAN_SIZE;
	fifo_len = (fifo_len / pattern_len) * pattern_len;

	acc_sensor = iio_priv(hw->iio_devs[ST_LSM6DSX_ID_ACC]);
	gyro_sensor = iio_priv(hw->iio_devs[ST_LSM6DSX_ID_GYRO]);

	for (read_len = 0; read_len < fifo_len; read_len += pattern_len) {
<<<<<<< HEAD
		err = st_lsm6dsx_read_block(hw, hw->buff, pattern_len);
=======
		err = st_lsm6dsx_read_block(hw, ST_LSM6DSX_REG_FIFO_OUTL_ADDR,
					    hw->buff, pattern_len,
					    ST_LSM6DSX_MAX_WORD_LEN);
>>>>>>> daae7861
		if (err < 0) {
			dev_err(hw->dev,
				"failed to read pattern from fifo (err=%d)\n",
				err);
			return err;
		}

		/*
		 * Data are written to the FIFO with a specific pattern
		 * depending on the configured ODRs. The first sequence of data
		 * stored in FIFO contains the data of all enabled sensors
		 * (e.g. Gx, Gy, Gz, Ax, Ay, Az, Ts), then data are repeated
		 * depending on the value of the decimation factor set for each
		 * sensor.
		 *
		 * Supposing the FIFO is storing data from gyroscope and
		 * accelerometer at different ODRs:
		 *   - gyroscope ODR = 208Hz, accelerometer ODR = 104Hz
		 * Since the gyroscope ODR is twice the accelerometer one, the
		 * following pattern is repeated every 9 samples:
		 *   - Gx, Gy, Gz, Ax, Ay, Az, Ts, Gx, Gy, Gz, Ts, Gx, ..
		 */
		gyro_sip = gyro_sensor->sip;
		acc_sip = acc_sensor->sip;
		ts_sip = hw->ts_sip;
		offset = 0;

		while (acc_sip > 0 || gyro_sip > 0) {
			if (gyro_sip > 0) {
				memcpy(gyro_buff, &hw->buff[offset],
				       ST_LSM6DSX_SAMPLE_SIZE);
				offset += ST_LSM6DSX_SAMPLE_SIZE;
			}
			if (acc_sip > 0) {
				memcpy(acc_buff, &hw->buff[offset],
				       ST_LSM6DSX_SAMPLE_SIZE);
				offset += ST_LSM6DSX_SAMPLE_SIZE;
			}

			if (ts_sip-- > 0) {
				u8 data[ST_LSM6DSX_SAMPLE_SIZE];

				memcpy(data, &hw->buff[offset], sizeof(data));
				/*
				 * hw timestamp is 3B long and it is stored
				 * in FIFO using 6B as 4th FIFO data set
				 * according to this schema:
				 * B0 = ts[15:8], B1 = ts[23:16], B3 = ts[7:0]
				 */
				ts = data[1] << 16 | data[0] << 8 | data[3];
				/*
				 * check if hw timestamp engine is going to
				 * reset (the sensor generates an interrupt
				 * to signal the hw timestamp will reset in
				 * 1.638s)
				 */
				if (!reset_ts && ts >= 0xff0000)
					reset_ts = true;
				ts *= ST_LSM6DSX_TS_SENSITIVITY;

				offset += ST_LSM6DSX_SAMPLE_SIZE;
			}

			if (gyro_sip-- > 0)
				iio_push_to_buffers_with_timestamp(
					hw->iio_devs[ST_LSM6DSX_ID_GYRO],
					gyro_buff, gyro_sensor->ts_ref + ts);
			if (acc_sip-- > 0)
				iio_push_to_buffers_with_timestamp(
					hw->iio_devs[ST_LSM6DSX_ID_ACC],
					acc_buff, acc_sensor->ts_ref + ts);
		}
	}

	if (unlikely(reset_ts)) {
		err = st_lsm6dsx_reset_hw_ts(hw);
		if (err < 0) {
			dev_err(hw->dev, "failed to reset hw ts (err=%d)\n",
				err);
<<<<<<< HEAD
=======
			return err;
		}
	}
	return read_len;
}

/**
 * st_lsm6dsx_read_tagged_fifo() - LSM6DSO read FIFO routine
 * @hw: Pointer to instance of struct st_lsm6dsx_hw.
 *
 * Read samples from the hw FIFO and push them to IIO buffers.
 *
 * Return: Number of bytes read from the FIFO
 */
int st_lsm6dsx_read_tagged_fifo(struct st_lsm6dsx_hw *hw)
{
	u16 pattern_len = hw->sip * ST_LSM6DSX_TAGGED_SAMPLE_SIZE;
	u16 fifo_len, fifo_diff_mask;
	struct st_lsm6dsx_sensor *acc_sensor, *gyro_sensor;
	u8 iio_buff[ST_LSM6DSX_IIO_BUFF_SIZE], tag;
	bool reset_ts = false;
	int i, err, read_len;
	__le16 fifo_status;
	s64 ts = 0;

	err = regmap_bulk_read(hw->regmap,
			       hw->settings->fifo_ops.fifo_diff.addr,
			       &fifo_status, sizeof(fifo_status));
	if (err < 0) {
		dev_err(hw->dev, "failed to read fifo status (err=%d)\n",
			err);
		return err;
	}

	fifo_diff_mask = hw->settings->fifo_ops.fifo_diff.mask;
	fifo_len = (le16_to_cpu(fifo_status) & fifo_diff_mask) *
		   ST_LSM6DSX_TAGGED_SAMPLE_SIZE;
	if (!fifo_len)
		return 0;

	acc_sensor = iio_priv(hw->iio_devs[ST_LSM6DSX_ID_ACC]);
	gyro_sensor = iio_priv(hw->iio_devs[ST_LSM6DSX_ID_GYRO]);

	for (read_len = 0; read_len < fifo_len; read_len += pattern_len) {
		err = st_lsm6dsx_read_block(hw,
					    ST_LSM6DSX_REG_FIFO_OUT_TAG_ADDR,
					    hw->buff, pattern_len,
					    ST_LSM6DSX_MAX_TAGGED_WORD_LEN);
		if (err < 0) {
			dev_err(hw->dev,
				"failed to read pattern from fifo (err=%d)\n",
				err);
			return err;
		}

		for (i = 0; i < pattern_len;
		     i += ST_LSM6DSX_TAGGED_SAMPLE_SIZE) {
			memcpy(iio_buff, &hw->buff[i + ST_LSM6DSX_TAG_SIZE],
			       ST_LSM6DSX_SAMPLE_SIZE);

			tag = hw->buff[i] >> 3;
			switch (tag) {
			case ST_LSM6DSX_TS_TAG:
				/*
				 * hw timestamp is 4B long and it is stored
				 * in FIFO according to this schema:
				 * B0 = ts[7:0], B1 = ts[15:8], B2 = ts[23:16],
				 * B3 = ts[31:24]
				 */
				ts = le32_to_cpu(*((__le32 *)iio_buff));
				/*
				 * check if hw timestamp engine is going to
				 * reset (the sensor generates an interrupt
				 * to signal the hw timestamp will reset in
				 * 1.638s)
				 */
				if (!reset_ts && ts >= 0xffff0000)
					reset_ts = true;
				ts *= ST_LSM6DSX_TS_SENSITIVITY;
				break;
			case ST_LSM6DSX_GYRO_TAG:
				iio_push_to_buffers_with_timestamp(
					hw->iio_devs[ST_LSM6DSX_ID_GYRO],
					iio_buff, gyro_sensor->ts_ref + ts);
				break;
			case ST_LSM6DSX_ACC_TAG:
				iio_push_to_buffers_with_timestamp(
					hw->iio_devs[ST_LSM6DSX_ID_ACC],
					iio_buff, acc_sensor->ts_ref + ts);
				break;
			default:
				break;
			}
		}
	}

	if (unlikely(reset_ts)) {
		err = st_lsm6dsx_reset_hw_ts(hw);
		if (err < 0)
>>>>>>> daae7861
			return err;
		}
	}
	return read_len;
}

int st_lsm6dsx_flush_fifo(struct st_lsm6dsx_hw *hw)
{
	int err;

	mutex_lock(&hw->fifo_lock);

	hw->settings->fifo_ops.read_fifo(hw);
	err = st_lsm6dsx_set_fifo_mode(hw, ST_LSM6DSX_FIFO_BYPASS);

	mutex_unlock(&hw->fifo_lock);

	return err;
}

static int st_lsm6dsx_update_fifo(struct iio_dev *iio_dev, bool enable)
{
	struct st_lsm6dsx_sensor *sensor = iio_priv(iio_dev);
	struct st_lsm6dsx_hw *hw = sensor->hw;
	int err;

	mutex_lock(&hw->conf_lock);

	if (hw->fifo_mode != ST_LSM6DSX_FIFO_BYPASS) {
		err = st_lsm6dsx_flush_fifo(hw);
		if (err < 0)
			goto out;
	}

	if (enable) {
		err = st_lsm6dsx_sensor_enable(sensor);
		if (err < 0)
			goto out;
	} else {
		err = st_lsm6dsx_sensor_disable(sensor);
		if (err < 0)
			goto out;
	}

	err = st_lsm6dsx_set_fifo_odr(sensor, enable);
	if (err < 0)
		goto out;

	err = st_lsm6dsx_update_decimators(hw);
	if (err < 0)
		goto out;

	err = st_lsm6dsx_update_watermark(sensor, sensor->watermark);
	if (err < 0)
		goto out;

	if (hw->enable_mask) {
		/* reset hw ts counter */
		err = st_lsm6dsx_reset_hw_ts(hw);
		if (err < 0)
			goto out;

		err = st_lsm6dsx_set_fifo_mode(hw, ST_LSM6DSX_FIFO_CONT);
	}

out:
	mutex_unlock(&hw->conf_lock);

	return err;
}

static irqreturn_t st_lsm6dsx_handler_irq(int irq, void *private)
{
	struct st_lsm6dsx_hw *hw = private;

	return hw->sip > 0 ? IRQ_WAKE_THREAD : IRQ_NONE;
}

static irqreturn_t st_lsm6dsx_handler_thread(int irq, void *private)
{
	struct st_lsm6dsx_hw *hw = private;
	int count;

	mutex_lock(&hw->fifo_lock);
	count = hw->settings->fifo_ops.read_fifo(hw);
	mutex_unlock(&hw->fifo_lock);

	return !count ? IRQ_NONE : IRQ_HANDLED;
}

static int st_lsm6dsx_buffer_preenable(struct iio_dev *iio_dev)
{
	return st_lsm6dsx_update_fifo(iio_dev, true);
}

static int st_lsm6dsx_buffer_postdisable(struct iio_dev *iio_dev)
{
	return st_lsm6dsx_update_fifo(iio_dev, false);
}

static const struct iio_buffer_setup_ops st_lsm6dsx_buffer_ops = {
	.preenable = st_lsm6dsx_buffer_preenable,
	.postdisable = st_lsm6dsx_buffer_postdisable,
};

int st_lsm6dsx_fifo_setup(struct st_lsm6dsx_hw *hw)
{
	struct device_node *np = hw->dev->of_node;
	struct st_sensors_platform_data *pdata;
	struct iio_buffer *buffer;
	unsigned long irq_type;
	bool irq_active_low;
	int i, err;

	irq_type = irqd_get_trigger_type(irq_get_irq_data(hw->irq));

	switch (irq_type) {
	case IRQF_TRIGGER_HIGH:
	case IRQF_TRIGGER_RISING:
		irq_active_low = false;
		break;
	case IRQF_TRIGGER_LOW:
	case IRQF_TRIGGER_FALLING:
		irq_active_low = true;
		break;
	default:
		dev_info(hw->dev, "mode %lx unsupported\n", irq_type);
		return -EINVAL;
	}

	err = regmap_update_bits(hw->regmap, ST_LSM6DSX_REG_HLACTIVE_ADDR,
				 ST_LSM6DSX_REG_HLACTIVE_MASK,
				 FIELD_PREP(ST_LSM6DSX_REG_HLACTIVE_MASK,
					    irq_active_low));
	if (err < 0)
		return err;

	pdata = (struct st_sensors_platform_data *)hw->dev->platform_data;
	if ((np && of_property_read_bool(np, "drive-open-drain")) ||
	    (pdata && pdata->open_drain)) {
		err = regmap_update_bits(hw->regmap, ST_LSM6DSX_REG_PP_OD_ADDR,
					 ST_LSM6DSX_REG_PP_OD_MASK,
					 FIELD_PREP(ST_LSM6DSX_REG_PP_OD_MASK,
						    1));
		if (err < 0)
			return err;

		irq_type |= IRQF_SHARED;
	}

	err = devm_request_threaded_irq(hw->dev, hw->irq,
					st_lsm6dsx_handler_irq,
					st_lsm6dsx_handler_thread,
					irq_type | IRQF_ONESHOT,
					"lsm6dsx", hw);
	if (err) {
		dev_err(hw->dev, "failed to request trigger irq %d\n",
			hw->irq);
		return err;
	}

	for (i = 0; i < ST_LSM6DSX_ID_MAX; i++) {
		buffer = devm_iio_kfifo_allocate(hw->dev);
		if (!buffer)
			return -ENOMEM;

		iio_device_attach_buffer(hw->iio_devs[i], buffer);
		hw->iio_devs[i]->modes |= INDIO_BUFFER_SOFTWARE;
		hw->iio_devs[i]->setup_ops = &st_lsm6dsx_buffer_ops;
	}

	return 0;
}<|MERGE_RESOLUTION|>--- conflicted
+++ resolved
@@ -349,13 +349,9 @@
 	gyro_sensor = iio_priv(hw->iio_devs[ST_LSM6DSX_ID_GYRO]);
 
 	for (read_len = 0; read_len < fifo_len; read_len += pattern_len) {
-<<<<<<< HEAD
-		err = st_lsm6dsx_read_block(hw, hw->buff, pattern_len);
-=======
 		err = st_lsm6dsx_read_block(hw, ST_LSM6DSX_REG_FIFO_OUTL_ADDR,
 					    hw->buff, pattern_len,
 					    ST_LSM6DSX_MAX_WORD_LEN);
->>>>>>> daae7861
 		if (err < 0) {
 			dev_err(hw->dev,
 				"failed to read pattern from fifo (err=%d)\n",
@@ -435,8 +431,6 @@
 		if (err < 0) {
 			dev_err(hw->dev, "failed to reset hw ts (err=%d)\n",
 				err);
-<<<<<<< HEAD
-=======
 			return err;
 		}
 	}
@@ -536,9 +530,7 @@
 	if (unlikely(reset_ts)) {
 		err = st_lsm6dsx_reset_hw_ts(hw);
 		if (err < 0)
->>>>>>> daae7861
 			return err;
-		}
 	}
 	return read_len;
 }
