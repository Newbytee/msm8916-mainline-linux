/*
 * Copyright (c) 2017, Mellanox Technologies inc.  All rights reserved.
 *
 * This software is available to you under a choice of one of two
 * licenses.  You may choose to be licensed under the terms of the GNU
 * General Public License (GPL) Version 2, available from the file
 * COPYING in the main directory of this source tree, or the
 * OpenIB.org BSD license below:
 *
 *     Redistribution and use in source and binary forms, with or
 *     without modification, are permitted provided that the following
 *     conditions are met:
 *
 *      - Redistributions of source code must retain the above
 *        copyright notice, this list of conditions and the following
 *        disclaimer.
 *
 *      - Redistributions in binary form must reproduce the above
 *        copyright notice, this list of conditions and the following
 *        disclaimer in the documentation and/or other materials
 *        provided with the distribution.
 *
 * THE SOFTWARE IS PROVIDED "AS IS", WITHOUT WARRANTY OF ANY KIND,
 * EXPRESS OR IMPLIED, INCLUDING BUT NOT LIMITED TO THE WARRANTIES OF
 * MERCHANTABILITY, FITNESS FOR A PARTICULAR PURPOSE AND
 * NONINFRINGEMENT. IN NO EVENT SHALL THE AUTHORS OR COPYRIGHT HOLDERS
 * BE LIABLE FOR ANY CLAIM, DAMAGES OR OTHER LIABILITY, WHETHER IN AN
 * ACTION OF CONTRACT, TORT OR OTHERWISE, ARISING FROM, OUT OF OR IN
 * CONNECTION WITH THE SOFTWARE OR THE USE OR OTHER DEALINGS IN THE
 * SOFTWARE.
 */

#include <rdma/uverbs_std_types.h>
#include <rdma/ib_user_verbs.h>
#include <rdma/ib_verbs.h>
#include <linux/bug.h>
#include <linux/file.h>
#include <rdma/restrack.h>
#include "rdma_core.h"
#include "uverbs.h"

static int uverbs_free_ah(struct ib_uobject *uobject,
			  enum rdma_remove_reason why,
			  struct uverbs_attr_bundle *attrs)
{
	return rdma_destroy_ah_user((struct ib_ah *)uobject->object,
				    RDMA_DESTROY_AH_SLEEPABLE,
				    &attrs->driver_udata);
}

static int uverbs_free_flow(struct ib_uobject *uobject,
			    enum rdma_remove_reason why,
			    struct uverbs_attr_bundle *attrs)
{
	struct ib_flow *flow = (struct ib_flow *)uobject->object;
	struct ib_uflow_object *uflow =
		container_of(uobject, struct ib_uflow_object, uobject);
	struct ib_qp *qp = flow->qp;
	int ret;

	ret = flow->device->ops.destroy_flow(flow);
	if (!ret) {
		if (qp)
			atomic_dec(&qp->usecnt);
		ib_uverbs_flow_resources_free(uflow->resources);
	}

	return ret;
}

static int uverbs_free_mw(struct ib_uobject *uobject,
			  enum rdma_remove_reason why,
			  struct uverbs_attr_bundle *attrs)
{
	return uverbs_dealloc_mw((struct ib_mw *)uobject->object);
}

static int uverbs_free_qp(struct ib_uobject *uobject,
			  enum rdma_remove_reason why,
			  struct uverbs_attr_bundle *attrs)
{
	struct ib_qp *qp = uobject->object;
	struct ib_uqp_object *uqp =
		container_of(uobject, struct ib_uqp_object, uevent.uobject);
	int ret;

	/*
	 * If this is a user triggered destroy then do not allow destruction
	 * until the user cleans up all the mcast bindings. Unlike in other
	 * places we forcibly clean up the mcast attachments for !DESTROY
	 * because the mcast attaches are not ubojects and will not be
	 * destroyed by anything else during cleanup processing.
	 */
	if (why == RDMA_REMOVE_DESTROY) {
		if (!list_empty(&uqp->mcast_list))
			return -EBUSY;
	} else if (qp == qp->real_qp) {
		ib_uverbs_detach_umcast(qp, uqp);
	}

	ret = ib_destroy_qp_user(qp, &attrs->driver_udata);
	if (ib_is_destroy_retryable(ret, why, uobject))
		return ret;

	if (uqp->uxrcd)
		atomic_dec(&uqp->uxrcd->refcnt);

	ib_uverbs_release_uevent(&uqp->uevent);
	return ret;
}

static int uverbs_free_rwq_ind_tbl(struct ib_uobject *uobject,
				   enum rdma_remove_reason why,
				   struct uverbs_attr_bundle *attrs)
{
	struct ib_rwq_ind_table *rwq_ind_tbl = uobject->object;
	struct ib_wq **ind_tbl = rwq_ind_tbl->ind_tbl;
	int ret;

	ret = ib_destroy_rwq_ind_table(rwq_ind_tbl);
	if (ib_is_destroy_retryable(ret, why, uobject))
		return ret;

	kfree(ind_tbl);
	return ret;
}

static int uverbs_free_wq(struct ib_uobject *uobject,
			  enum rdma_remove_reason why,
			  struct uverbs_attr_bundle *attrs)
{
	struct ib_wq *wq = uobject->object;
	struct ib_uwq_object *uwq =
		container_of(uobject, struct ib_uwq_object, uevent.uobject);
	int ret;

	ret = ib_destroy_wq(wq, &attrs->driver_udata);
	if (ib_is_destroy_retryable(ret, why, uobject))
		return ret;

	ib_uverbs_release_uevent(&uwq->uevent);
	return ret;
}

static int uverbs_free_srq(struct ib_uobject *uobject,
			   enum rdma_remove_reason why,
			   struct uverbs_attr_bundle *attrs)
{
	struct ib_srq *srq = uobject->object;
	struct ib_uevent_object *uevent =
		container_of(uobject, struct ib_uevent_object, uobject);
	enum ib_srq_type  srq_type = srq->srq_type;
	int ret;

	ret = ib_destroy_srq_user(srq, &attrs->driver_udata);
	if (ib_is_destroy_retryable(ret, why, uobject))
		return ret;

	if (srq_type == IB_SRQT_XRC) {
		struct ib_usrq_object *us =
			container_of(uevent, struct ib_usrq_object, uevent);

		atomic_dec(&us->uxrcd->refcnt);
	}

	ib_uverbs_release_uevent(uevent);
	return ret;
}

static int uverbs_free_xrcd(struct ib_uobject *uobject,
			    enum rdma_remove_reason why,
			    struct uverbs_attr_bundle *attrs)
{
	struct ib_xrcd *xrcd = uobject->object;
	struct ib_uxrcd_object *uxrcd =
		container_of(uobject, struct ib_uxrcd_object, uobject);
	int ret;

	ret = ib_destroy_usecnt(&uxrcd->refcnt, why, uobject);
	if (ret)
		return ret;

	mutex_lock(&attrs->ufile->device->xrcd_tree_mutex);
	ret = ib_uverbs_dealloc_xrcd(uobject, xrcd, why, attrs);
	mutex_unlock(&attrs->ufile->device->xrcd_tree_mutex);

	return ret;
}

static int uverbs_free_pd(struct ib_uobject *uobject,
			  enum rdma_remove_reason why,
			  struct uverbs_attr_bundle *attrs)
{
	struct ib_pd *pd = uobject->object;
	int ret;

	ret = ib_destroy_usecnt(&pd->usecnt, why, uobject);
	if (ret)
		return ret;

	ib_dealloc_pd_user(pd, &attrs->driver_udata);
	return 0;
}

void ib_uverbs_free_event_queue(struct ib_uverbs_event_queue *event_queue)
{
	struct ib_uverbs_event *entry, *tmp;

	spin_lock_irq(&event_queue->lock);
	/*
	 * The user must ensure that no new items are added to the event_list
	 * once is_closed is set.
	 */
	event_queue->is_closed = 1;
	spin_unlock_irq(&event_queue->lock);
	wake_up_interruptible(&event_queue->poll_wait);
	kill_fasync(&event_queue->async_queue, SIGIO, POLL_IN);

	spin_lock_irq(&event_queue->lock);
	list_for_each_entry_safe(entry, tmp, &event_queue->event_list, list) {
		if (entry->counter)
			list_del(&entry->obj_list);
<<<<<<< HEAD
=======
		list_del(&entry->list);
>>>>>>> 2c523b34
		kfree(entry);
	}
	spin_unlock_irq(&event_queue->lock);
}

static int
uverbs_completion_event_file_destroy_uobj(struct ib_uobject *uobj,
					  enum rdma_remove_reason why)
{
	struct ib_uverbs_completion_event_file *file =
		container_of(uobj, struct ib_uverbs_completion_event_file,
			     uobj);

	ib_uverbs_free_event_queue(&file->ev_queue);
	return 0;
}

int uverbs_destroy_def_handler(struct uverbs_attr_bundle *attrs)
{
	return 0;
}
EXPORT_SYMBOL(uverbs_destroy_def_handler);

DECLARE_UVERBS_NAMED_OBJECT(
	UVERBS_OBJECT_COMP_CHANNEL,
	UVERBS_TYPE_ALLOC_FD(sizeof(struct ib_uverbs_completion_event_file),
			     uverbs_completion_event_file_destroy_uobj,
			     &uverbs_event_fops,
			     "[infinibandevent]",
			     O_RDONLY));

DECLARE_UVERBS_NAMED_OBJECT(
	UVERBS_OBJECT_QP,
	UVERBS_TYPE_ALLOC_IDR_SZ(sizeof(struct ib_uqp_object), uverbs_free_qp));

DECLARE_UVERBS_NAMED_METHOD_DESTROY(
	UVERBS_METHOD_MW_DESTROY,
	UVERBS_ATTR_IDR(UVERBS_ATTR_DESTROY_MW_HANDLE,
			UVERBS_OBJECT_MW,
			UVERBS_ACCESS_DESTROY,
			UA_MANDATORY));

DECLARE_UVERBS_NAMED_OBJECT(UVERBS_OBJECT_MW,
			    UVERBS_TYPE_ALLOC_IDR(uverbs_free_mw),
			    &UVERBS_METHOD(UVERBS_METHOD_MW_DESTROY));

DECLARE_UVERBS_NAMED_OBJECT(
	UVERBS_OBJECT_SRQ,
	UVERBS_TYPE_ALLOC_IDR_SZ(sizeof(struct ib_usrq_object),
				 uverbs_free_srq));

DECLARE_UVERBS_NAMED_METHOD_DESTROY(
	UVERBS_METHOD_AH_DESTROY,
	UVERBS_ATTR_IDR(UVERBS_ATTR_DESTROY_AH_HANDLE,
			UVERBS_OBJECT_AH,
			UVERBS_ACCESS_DESTROY,
			UA_MANDATORY));

DECLARE_UVERBS_NAMED_OBJECT(UVERBS_OBJECT_AH,
			    UVERBS_TYPE_ALLOC_IDR(uverbs_free_ah),
			    &UVERBS_METHOD(UVERBS_METHOD_AH_DESTROY));

DECLARE_UVERBS_NAMED_METHOD_DESTROY(
	UVERBS_METHOD_FLOW_DESTROY,
	UVERBS_ATTR_IDR(UVERBS_ATTR_DESTROY_FLOW_HANDLE,
			UVERBS_OBJECT_FLOW,
			UVERBS_ACCESS_DESTROY,
			UA_MANDATORY));

DECLARE_UVERBS_NAMED_OBJECT(
	UVERBS_OBJECT_FLOW,
	UVERBS_TYPE_ALLOC_IDR_SZ(sizeof(struct ib_uflow_object),
				 uverbs_free_flow),
			    &UVERBS_METHOD(UVERBS_METHOD_FLOW_DESTROY));

DECLARE_UVERBS_NAMED_OBJECT(
	UVERBS_OBJECT_WQ,
	UVERBS_TYPE_ALLOC_IDR_SZ(sizeof(struct ib_uwq_object), uverbs_free_wq));

DECLARE_UVERBS_NAMED_METHOD_DESTROY(
	UVERBS_METHOD_RWQ_IND_TBL_DESTROY,
	UVERBS_ATTR_IDR(UVERBS_ATTR_DESTROY_RWQ_IND_TBL_HANDLE,
			UVERBS_OBJECT_RWQ_IND_TBL,
			UVERBS_ACCESS_DESTROY,
			UA_MANDATORY));

DECLARE_UVERBS_NAMED_OBJECT(UVERBS_OBJECT_RWQ_IND_TBL,
			    UVERBS_TYPE_ALLOC_IDR(uverbs_free_rwq_ind_tbl),
			    &UVERBS_METHOD(UVERBS_METHOD_RWQ_IND_TBL_DESTROY));

DECLARE_UVERBS_NAMED_METHOD_DESTROY(
	UVERBS_METHOD_XRCD_DESTROY,
	UVERBS_ATTR_IDR(UVERBS_ATTR_DESTROY_XRCD_HANDLE,
			UVERBS_OBJECT_XRCD,
			UVERBS_ACCESS_DESTROY,
			UA_MANDATORY));

DECLARE_UVERBS_NAMED_OBJECT(
	UVERBS_OBJECT_XRCD,
	UVERBS_TYPE_ALLOC_IDR_SZ(sizeof(struct ib_uxrcd_object),
				 uverbs_free_xrcd),
			    &UVERBS_METHOD(UVERBS_METHOD_XRCD_DESTROY));

DECLARE_UVERBS_NAMED_METHOD_DESTROY(
	UVERBS_METHOD_PD_DESTROY,
	UVERBS_ATTR_IDR(UVERBS_ATTR_DESTROY_PD_HANDLE,
			UVERBS_OBJECT_PD,
			UVERBS_ACCESS_DESTROY,
			UA_MANDATORY));

DECLARE_UVERBS_NAMED_OBJECT(UVERBS_OBJECT_PD,
			    UVERBS_TYPE_ALLOC_IDR(uverbs_free_pd),
			    &UVERBS_METHOD(UVERBS_METHOD_PD_DESTROY));

const struct uapi_definition uverbs_def_obj_intf[] = {
	UAPI_DEF_CHAIN_OBJ_TREE_NAMED(UVERBS_OBJECT_PD,
				      UAPI_DEF_OBJ_NEEDS_FN(dealloc_pd)),
	UAPI_DEF_CHAIN_OBJ_TREE_NAMED(UVERBS_OBJECT_COMP_CHANNEL,
				      UAPI_DEF_OBJ_NEEDS_FN(dealloc_pd)),
	UAPI_DEF_CHAIN_OBJ_TREE_NAMED(UVERBS_OBJECT_QP,
				      UAPI_DEF_OBJ_NEEDS_FN(destroy_qp)),
	UAPI_DEF_CHAIN_OBJ_TREE_NAMED(UVERBS_OBJECT_AH,
				      UAPI_DEF_OBJ_NEEDS_FN(destroy_ah)),
	UAPI_DEF_CHAIN_OBJ_TREE_NAMED(UVERBS_OBJECT_MW,
				      UAPI_DEF_OBJ_NEEDS_FN(dealloc_mw)),
	UAPI_DEF_CHAIN_OBJ_TREE_NAMED(UVERBS_OBJECT_SRQ,
				      UAPI_DEF_OBJ_NEEDS_FN(destroy_srq)),
	UAPI_DEF_CHAIN_OBJ_TREE_NAMED(UVERBS_OBJECT_FLOW,
				      UAPI_DEF_OBJ_NEEDS_FN(destroy_flow)),
	UAPI_DEF_CHAIN_OBJ_TREE_NAMED(UVERBS_OBJECT_WQ,
				      UAPI_DEF_OBJ_NEEDS_FN(destroy_wq)),
	UAPI_DEF_CHAIN_OBJ_TREE_NAMED(
		UVERBS_OBJECT_RWQ_IND_TBL,
		UAPI_DEF_OBJ_NEEDS_FN(destroy_rwq_ind_table)),
	UAPI_DEF_CHAIN_OBJ_TREE_NAMED(UVERBS_OBJECT_XRCD,
				      UAPI_DEF_OBJ_NEEDS_FN(dealloc_xrcd)),
	{}
};<|MERGE_RESOLUTION|>--- conflicted
+++ resolved
@@ -220,10 +220,7 @@
 	list_for_each_entry_safe(entry, tmp, &event_queue->event_list, list) {
 		if (entry->counter)
 			list_del(&entry->obj_list);
-<<<<<<< HEAD
-=======
 		list_del(&entry->list);
->>>>>>> 2c523b34
 		kfree(entry);
 	}
 	spin_unlock_irq(&event_queue->lock);
