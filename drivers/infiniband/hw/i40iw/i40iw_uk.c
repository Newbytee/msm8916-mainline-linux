--- conflicted
+++ resolved
@@ -894,20 +894,6 @@
 }
 
 /**
- * i40iw_qp_roundup - return round up QP WQ depth
- * @wqdepth: WQ depth in quantas to round up
- */
-static int i40iw_qp_round_up(u32 wqdepth)
-{
-	int scount = 1;
-
-	for (wqdepth--; scount <= 16; scount *= 2)
-		wqdepth |= wqdepth >> scount;
-
-	return ++wqdepth;
-}
-
-/**
  * i40iw_get_wqe_shift - get shift count for maximum wqe size
  * @sge: Maximum Scatter Gather Elements wqe
  * @inline_data: Maximum inline data size
@@ -934,11 +920,7 @@
  */
 enum i40iw_status_code i40iw_get_sqdepth(u32 sq_size, u8 shift, u32 *sqdepth)
 {
-<<<<<<< HEAD
-	*sqdepth = i40iw_qp_round_up((sq_size << shift) + I40IW_SQ_RSVD);
-=======
 	*sqdepth = roundup_pow_of_two((sq_size << shift) + I40IW_SQ_RSVD);
->>>>>>> 661e50bc
 
 	if (*sqdepth < (I40IW_QP_SW_MIN_WQSIZE << shift))
 		*sqdepth = I40IW_QP_SW_MIN_WQSIZE << shift;
@@ -957,11 +939,7 @@
  */
 enum i40iw_status_code i40iw_get_rqdepth(u32 rq_size, u8 shift, u32 *rqdepth)
 {
-<<<<<<< HEAD
-	*rqdepth = i40iw_qp_round_up((rq_size << shift) + I40IW_RQ_RSVD);
-=======
 	*rqdepth = roundup_pow_of_two((rq_size << shift) + I40IW_RQ_RSVD);
->>>>>>> 661e50bc
 
 	if (*rqdepth < (I40IW_QP_SW_MIN_WQSIZE << shift))
 		*rqdepth = I40IW_QP_SW_MIN_WQSIZE << shift;
