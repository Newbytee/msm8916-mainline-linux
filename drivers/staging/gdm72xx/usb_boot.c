/*
 * Copyright (c) 2012 GCT Semiconductor, Inc. All rights reserved.
 *
 * This software is licensed under the terms of the GNU General Public
 * License version 2, as published by the Free Software Foundation, and
 * may be copied, distributed, and modified under those terms.
 *
 * This program is distributed in the hope that it will be useful,
 * but WITHOUT ANY WARRANTY; without even the implied warranty of
 * MERCHANTABILITY or FITNESS FOR A PARTICULAR PURPOSE. See the
 * GNU General Public License for more details.
 */

#include <linux/uaccess.h>
#include <linux/module.h>
#include <linux/kernel.h>
#include <linux/mm.h>
#include <linux/usb.h>
#include <linux/unistd.h>
#include <linux/slab.h>
#include <linux/firmware.h>

#include <asm/byteorder.h>
#include "gdm_usb.h"
#include "usb_boot.h"

#define DN_KERNEL_MAGIC_NUMBER	0x10760001
#define DN_ROOTFS_MAGIC_NUMBER	0x10760002

#define DOWNLOAD_SIZE		1024

#define MAX_IMG_CNT		16
#define FW_DIR			"gdm72xx/"
#define FW_UIMG			"gdmuimg.bin"
#define FW_KERN			"zImage"
#define FW_FS			"ramdisk.jffs2"

struct dn_header {
	u32	magic_num;
	u32	file_size;
};

struct img_header {
	u32	magic_code;
	u32	count;
	u32	len;
	u32	offset[MAX_IMG_CNT];
	char	hostname[32];
	char	date[32];
};

struct fw_info {
	u32	id;
	u32	len;
	u32	kernel_len;
	u32	rootfs_len;
	u32	kernel_offset;
	u32	rootfs_offset;
	u32	fw_ver;
	u32	mac_ver;
	char	hostname[32];
	char	userid[16];
	char	date[32];
	char	user_desc[128];
};

static void array_le32_to_cpu(u32 *arr, int num)
{
	int i;
	for (i = 0; i < num; i++, arr++)
		*arr = __le32_to_cpu(*arr);
}

static u8 *tx_buf;

static int gdm_wibro_send(struct usb_device *usbdev, void *data, int len)
{
	int ret;
	int actual;

	ret = usb_bulk_msg(usbdev, usb_sndbulkpipe(usbdev, 1), data, len,
			&actual, 1000);

	if (ret < 0) {
		printk(KERN_ERR "Error : usb_bulk_msg ( result = %d )\n", ret);
		return ret;
	}
	return 0;
}

static int gdm_wibro_recv(struct usb_device *usbdev, void *data, int len)
{
	int ret;
	int actual;

	ret = usb_bulk_msg(usbdev, usb_rcvbulkpipe(usbdev, 2), data, len,
			&actual, 5000);

	if (ret < 0) {
		printk(KERN_ERR "Error : usb_bulk_msg(recv) ( result = %d )\n",
			ret);
		return ret;
	}
	return 0;
}

static int download_image(struct usb_device *usbdev,
				const struct firmware *firm,
				loff_t pos, u32 img_len, u32 magic_num)
{
	struct dn_header h;
	int ret = 0;
	u32 size;

	size = ALIGN(img_len, DOWNLOAD_SIZE);
	h.magic_num = __cpu_to_be32(magic_num);
	h.file_size = __cpu_to_be32(size);

	ret = gdm_wibro_send(usbdev, &h, sizeof(h));
	if (ret < 0)
		return ret;

	while (img_len > 0) {
		if (img_len > DOWNLOAD_SIZE)
			size = DOWNLOAD_SIZE;
		else
			size = img_len;	/* the last chunk of data */

		memcpy(tx_buf, firm->data + pos, size);
		ret = gdm_wibro_send(usbdev, tx_buf, size);

		if (ret < 0)
			return ret;

		img_len -= size;
		pos += size;
	}

	return ret;
}

int usb_boot(struct usb_device *usbdev, u16 pid)
{
	int i, ret = 0;
	struct img_header hdr;
	struct fw_info fw_info;
	loff_t pos = 0;
	char *img_name = FW_DIR FW_UIMG;
	const struct firmware *firm;

	ret = request_firmware(&firm, img_name, &usbdev->dev);
	if (ret < 0) {
		printk(KERN_ERR
		       "requesting firmware %s failed with error %d\n",
			img_name, ret);
		return ret;
	}

	tx_buf = kmalloc(DOWNLOAD_SIZE, GFP_KERNEL);
	if (tx_buf == NULL) {
		printk(KERN_ERR "Error: kmalloc\n");
		return -ENOMEM;
	}

<<<<<<< HEAD
	fs = get_fs();
	set_fs(get_ds());

	filp = filp_open(img_name, O_RDONLY | O_LARGEFILE, 0);
	if (IS_ERR(filp)) {
		printk(KERN_ERR "Can't find %s.\n", img_name);
		ret = PTR_ERR(filp);
		goto restore_fs;
	}

	inode = filp->f_dentry->d_inode;
	if (!S_ISREG(inode->i_mode)) {
		printk(KERN_ERR "Invalid file type: %s\n", img_name);
		ret = -EINVAL;
		goto out;
	}

	len = filp->f_op->read(filp, (u8 *)&hdr, sizeof(hdr), &pos);
	if (len != sizeof(hdr)) {
=======
	if (firm->size < sizeof(hdr)) {
>>>>>>> 4a8e43fe
		printk(KERN_ERR "gdmwm: Cannot read the image info.\n");
		ret = -EIO;
		goto out;
	}
	memcpy(&hdr, firm->data, sizeof(hdr));

	array_le32_to_cpu((u32 *)&hdr, 19);
#if 0
	if (hdr.magic_code != 0x10767fff) {
		printk(KERN_ERR "gdmwm: Invalid magic code 0x%08x\n",
			hdr.magic_code);
		ret = -EINVAL;
		goto out;
	}
#endif
	if (hdr.count > MAX_IMG_CNT) {
		printk(KERN_ERR "gdmwm: Too many images. %d\n", hdr.count);
		ret = -EINVAL;
		goto out;
	}

	for (i = 0; i < hdr.count; i++) {
		if (hdr.offset[i] > hdr.len) {
			printk(KERN_ERR "gdmwm: Invalid offset. "
				"Entry = %d Offset = 0x%08x "
				"Image length = 0x%08x\n",
				i, hdr.offset[i], hdr.len);
			ret = -EINVAL;
			goto out;
		}

		pos = hdr.offset[i];
		if (firm->size < sizeof(fw_info) + pos) {
			printk(KERN_ERR "gdmwm: Cannot read the FW info.\n");
			ret = -EIO;
			goto out;
		}
		memcpy(&fw_info, firm->data + pos, sizeof(fw_info));

		array_le32_to_cpu((u32 *)&fw_info, 8);
#if 0
		if ((fw_info.id & 0xfffff000) != 0x10767000) {
			printk(KERN_ERR "gdmwm: Invalid FW id. 0x%08x\n",
				fw_info.id);
			ret = -EIO;
			goto out;
		}
#endif

		if ((fw_info.id & 0xffff) != pid)
			continue;

		pos = hdr.offset[i] + fw_info.kernel_offset;
		if (firm->size < fw_info.kernel_len + pos) {
			printk(KERN_ERR "gdmwm: Kernel FW is too small.\n");
			goto out;
		}

		ret = download_image(usbdev, firm, pos,
				fw_info.kernel_len, DN_KERNEL_MAGIC_NUMBER);
		if (ret < 0)
			goto out;
		printk(KERN_INFO "GCT: Kernel download success.\n");

		pos = hdr.offset[i] + fw_info.rootfs_offset;
		if (firm->size < fw_info.rootfs_len + pos) {
			printk(KERN_ERR "gdmwm: Filesystem FW is too small.\n");
			goto out;
		}
		ret = download_image(usbdev, firm, pos, fw_info.rootfs_len,
				DN_ROOTFS_MAGIC_NUMBER);
		if (ret < 0)
			goto out;
		printk(KERN_INFO "GCT: Filesystem download success.\n");

		break;
	}

	if (i == hdr.count) {
		printk(KERN_ERR "Firmware for gsk%x is not installed.\n", pid);
		ret = -EINVAL;
	}
out:
<<<<<<< HEAD
	filp_close(filp, NULL);

restore_fs:
	set_fs(fs);
=======
	release_firmware(firm);
>>>>>>> 4a8e43fe
	kfree(tx_buf);
	return ret;
}

/*#define GDM7205_PADDING		256 */
#define DOWNLOAD_CHUCK			2048
#define KERNEL_TYPE_STRING		"linux"
#define FS_TYPE_STRING			"rootfs"

static int em_wait_ack(struct usb_device *usbdev, int send_zlp)
{
	int ack;
	int ret = -1;

	if (send_zlp) {
		/*Send ZLP*/
		ret = gdm_wibro_send(usbdev, NULL, 0);
		if (ret < 0)
			goto out;
	}

	/*Wait for ACK*/
	ret = gdm_wibro_recv(usbdev, &ack, sizeof(ack));
	if (ret < 0)
		goto out;
out:
	return ret;
}

static int em_download_image(struct usb_device *usbdev, const char *img_name,
				char *type_string)
{
	char *buf = NULL;
	loff_t pos = 0;
	int ret = 0;
	int len;
	int img_len;
	const struct firmware *firm;
	#if defined(GDM7205_PADDING)
	const int pad_size = GDM7205_PADDING;
	#else
	const int pad_size = 0;
	#endif

<<<<<<< HEAD
	fs = get_fs();
	set_fs(get_ds());

	filp = filp_open(path, O_RDONLY | O_LARGEFILE, 0);
	if (IS_ERR(filp)) {
		printk(KERN_ERR "Can't find %s.\n", path);
		set_fs(fs);
		ret = -ENOENT;
		goto restore_fs;
	}

	inode = filp->f_dentry->d_inode;
	if (!S_ISREG(inode->i_mode)) {
		printk(KERN_ERR "Invalid file type: %s\n", path);
		ret = -EINVAL;
		goto out;
=======
	ret = request_firmware(&firm, img_name, &usbdev->dev);
	if (ret < 0) {
		printk(KERN_ERR
		       "requesting firmware %s failed with error %d\n",
			img_name, ret);
		return ret;
>>>>>>> 4a8e43fe
	}

	buf = kmalloc(DOWNLOAD_CHUCK + pad_size, GFP_KERNEL);
	if (buf == NULL) {
		printk(KERN_ERR "Error: kmalloc\n");
		return -ENOMEM;
	}

	strcpy(buf+pad_size, type_string);
	ret = gdm_wibro_send(usbdev, buf, strlen(type_string)+pad_size);
	if (ret < 0)
		goto out;

	img_len = firm->size;

	if (img_len <= 0) {
		ret = -1;
		goto out;
	}

	while (img_len > 0) {
		if (img_len > DOWNLOAD_CHUCK)
			len = DOWNLOAD_CHUCK;
		else
			len = img_len; /* the last chunk of data */

		memcpy(buf+pad_size, firm->data + pos, len);
		ret = gdm_wibro_send(usbdev, buf, len+pad_size);

		if (ret < 0)
			goto out;

		img_len -= DOWNLOAD_CHUCK;
		pos += DOWNLOAD_CHUCK;

		ret = em_wait_ack(usbdev, ((len+pad_size) % 512 == 0));
		if (ret < 0)
			goto out;
	}

	ret = em_wait_ack(usbdev, 1);
	if (ret < 0)
		goto out;

out:
<<<<<<< HEAD
	filp_close(filp, NULL);

restore_fs:
	set_fs(fs);

=======
	release_firmware(firm);
>>>>>>> 4a8e43fe
	kfree(buf);

	return ret;
}

static int em_fw_reset(struct usb_device *usbdev)
{
	int ret;

	/*Send ZLP*/
	ret = gdm_wibro_send(usbdev, NULL, 0);
	return ret;
}

int usb_emergency(struct usb_device *usbdev)
{
	int ret;
	const char *kern_name = FW_DIR FW_KERN;
	const char *fs_name = FW_DIR FW_FS;

	ret = em_download_image(usbdev, kern_name, KERNEL_TYPE_STRING);
	if (ret < 0)
		return ret;
	printk(KERN_INFO "GCT Emergency: Kernel download success.\n");

	ret = em_download_image(usbdev, fs_name, FS_TYPE_STRING);
	if (ret < 0)
		return ret;
	printk(KERN_INFO "GCT Emergency: Filesystem download success.\n");

	ret = em_fw_reset(usbdev);

	return ret;
}<|MERGE_RESOLUTION|>--- conflicted
+++ resolved
@@ -162,29 +162,7 @@
 		return -ENOMEM;
 	}
 
-<<<<<<< HEAD
-	fs = get_fs();
-	set_fs(get_ds());
-
-	filp = filp_open(img_name, O_RDONLY | O_LARGEFILE, 0);
-	if (IS_ERR(filp)) {
-		printk(KERN_ERR "Can't find %s.\n", img_name);
-		ret = PTR_ERR(filp);
-		goto restore_fs;
-	}
-
-	inode = filp->f_dentry->d_inode;
-	if (!S_ISREG(inode->i_mode)) {
-		printk(KERN_ERR "Invalid file type: %s\n", img_name);
-		ret = -EINVAL;
-		goto out;
-	}
-
-	len = filp->f_op->read(filp, (u8 *)&hdr, sizeof(hdr), &pos);
-	if (len != sizeof(hdr)) {
-=======
 	if (firm->size < sizeof(hdr)) {
->>>>>>> 4a8e43fe
 		printk(KERN_ERR "gdmwm: Cannot read the image info.\n");
 		ret = -EIO;
 		goto out;
@@ -268,14 +246,7 @@
 		ret = -EINVAL;
 	}
 out:
-<<<<<<< HEAD
-	filp_close(filp, NULL);
-
-restore_fs:
-	set_fs(fs);
-=======
 	release_firmware(firm);
->>>>>>> 4a8e43fe
 	kfree(tx_buf);
 	return ret;
 }
@@ -320,31 +291,12 @@
 	const int pad_size = 0;
 	#endif
 
-<<<<<<< HEAD
-	fs = get_fs();
-	set_fs(get_ds());
-
-	filp = filp_open(path, O_RDONLY | O_LARGEFILE, 0);
-	if (IS_ERR(filp)) {
-		printk(KERN_ERR "Can't find %s.\n", path);
-		set_fs(fs);
-		ret = -ENOENT;
-		goto restore_fs;
-	}
-
-	inode = filp->f_dentry->d_inode;
-	if (!S_ISREG(inode->i_mode)) {
-		printk(KERN_ERR "Invalid file type: %s\n", path);
-		ret = -EINVAL;
-		goto out;
-=======
 	ret = request_firmware(&firm, img_name, &usbdev->dev);
 	if (ret < 0) {
 		printk(KERN_ERR
 		       "requesting firmware %s failed with error %d\n",
 			img_name, ret);
 		return ret;
->>>>>>> 4a8e43fe
 	}
 
 	buf = kmalloc(DOWNLOAD_CHUCK + pad_size, GFP_KERNEL);
@@ -390,15 +342,7 @@
 		goto out;
 
 out:
-<<<<<<< HEAD
-	filp_close(filp, NULL);
-
-restore_fs:
-	set_fs(fs);
-
-=======
 	release_firmware(firm);
->>>>>>> 4a8e43fe
 	kfree(buf);
 
 	return ret;
