// SPDX-License-Identifier: GPL-2.0
/*
 *	SUCS NET3:
 *
 *	Generic datagram handling routines. These are generic for all
 *	protocols. Possibly a generic IP version on top of these would
 *	make sense. Not tonight however 8-).
 *	This is used because UDP, RAW, PACKET, DDP, IPX, AX.25 and
 *	NetROM layer all have identical poll code and mostly
 *	identical recvmsg() code. So we share it here. The poll was
 *	shared before but buried in udp.c so I moved it.
 *
 *	Authors:	Alan Cox <alan@lxorguk.ukuu.org.uk>. (datagram_poll() from old
 *						     udp.c code)
 *
 *	Fixes:
 *		Alan Cox	:	NULL return from skb_peek_copy()
 *					understood
 *		Alan Cox	:	Rewrote skb_read_datagram to avoid the
 *					skb_peek_copy stuff.
 *		Alan Cox	:	Added support for SOCK_SEQPACKET.
 *					IPX can no longer use the SO_TYPE hack
 *					but AX.25 now works right, and SPX is
 *					feasible.
 *		Alan Cox	:	Fixed write poll of non IP protocol
 *					crash.
 *		Florian  La Roche:	Changed for my new skbuff handling.
 *		Darryl Miles	:	Fixed non-blocking SOCK_SEQPACKET.
 *		Linus Torvalds	:	BSD semantic fixes.
 *		Alan Cox	:	Datagram iovec handling
 *		Darryl Miles	:	Fixed non-blocking SOCK_STREAM.
 *		Alan Cox	:	POSIXisms
 *		Pete Wyckoff    :       Unconnected accept() fix.
 *
 */

#include <linux/module.h>
#include <linux/types.h>
#include <linux/kernel.h>
#include <linux/uaccess.h>
#include <linux/mm.h>
#include <linux/interrupt.h>
#include <linux/errno.h>
#include <linux/sched.h>
#include <linux/inet.h>
#include <linux/netdevice.h>
#include <linux/rtnetlink.h>
#include <linux/poll.h>
#include <linux/highmem.h>
#include <linux/spinlock.h>
#include <linux/slab.h>
#include <linux/pagemap.h>
#include <linux/uio.h>

#include <net/protocol.h>
#include <linux/skbuff.h>

#include <net/checksum.h>
#include <net/sock.h>
#include <net/tcp_states.h>
#include <trace/events/skb.h>
#include <net/busy_poll.h>

#include "datagram.h"

/*
 *	Is a socket 'connection oriented' ?
 */
static inline int connection_based(struct sock *sk)
{
	return sk->sk_type == SOCK_SEQPACKET || sk->sk_type == SOCK_STREAM;
}

static int receiver_wake_function(wait_queue_entry_t *wait, unsigned int mode, int sync,
				  void *key)
{
	/*
	 * Avoid a wakeup if event not interesting for us
	 */
	if (key && !(key_to_poll(key) & (EPOLLIN | EPOLLERR)))
		return 0;
	return autoremove_wake_function(wait, mode, sync, key);
}
/*
 * Wait for the last received packet to be different from skb
 */
int __skb_wait_for_more_packets(struct sock *sk, int *err, long *timeo_p,
				const struct sk_buff *skb)
{
	int error;
	DEFINE_WAIT_FUNC(wait, receiver_wake_function);

	prepare_to_wait_exclusive(sk_sleep(sk), &wait, TASK_INTERRUPTIBLE);

	/* Socket errors? */
	error = sock_error(sk);
	if (error)
		goto out_err;

	if (sk->sk_receive_queue.prev != skb)
		goto out;

	/* Socket shut down? */
	if (sk->sk_shutdown & RCV_SHUTDOWN)
		goto out_noerr;

	/* Sequenced packets can come disconnected.
	 * If so we report the problem
	 */
	error = -ENOTCONN;
	if (connection_based(sk) &&
	    !(sk->sk_state == TCP_ESTABLISHED || sk->sk_state == TCP_LISTEN))
		goto out_err;

	/* handle signals */
	if (signal_pending(current))
		goto interrupted;

	error = 0;
	*timeo_p = schedule_timeout(*timeo_p);
out:
	finish_wait(sk_sleep(sk), &wait);
	return error;
interrupted:
	error = sock_intr_errno(*timeo_p);
out_err:
	*err = error;
	goto out;
out_noerr:
	*err = 0;
	error = 1;
	goto out;
}
EXPORT_SYMBOL(__skb_wait_for_more_packets);

static struct sk_buff *skb_set_peeked(struct sk_buff *skb)
{
	struct sk_buff *nskb;

	if (skb->peeked)
		return skb;

	/* We have to unshare an skb before modifying it. */
	if (!skb_shared(skb))
		goto done;

	nskb = skb_clone(skb, GFP_ATOMIC);
	if (!nskb)
		return ERR_PTR(-ENOMEM);

	skb->prev->next = nskb;
	skb->next->prev = nskb;
	nskb->prev = skb->prev;
	nskb->next = skb->next;

	consume_skb(skb);
	skb = nskb;

done:
	skb->peeked = 1;

	return skb;
}

struct sk_buff *__skb_try_recv_from_queue(struct sock *sk,
					  struct sk_buff_head *queue,
					  unsigned int flags,
					  void (*destructor)(struct sock *sk,
							   struct sk_buff *skb),
					  int *off, int *err,
					  struct sk_buff **last)
{
	bool peek_at_off = false;
	struct sk_buff *skb;
	int _off = 0;

	if (unlikely(flags & MSG_PEEK && *off >= 0)) {
		peek_at_off = true;
		_off = *off;
	}

	*last = queue->prev;
	skb_queue_walk(queue, skb) {
		if (flags & MSG_PEEK) {
			if (peek_at_off && _off >= skb->len &&
			    (_off || skb->peeked)) {
				_off -= skb->len;
				continue;
			}
			if (!skb->len) {
				skb = skb_set_peeked(skb);
				if (IS_ERR(skb)) {
					*err = PTR_ERR(skb);
					return NULL;
				}
			}
			refcount_inc(&skb->users);
		} else {
			__skb_unlink(skb, queue);
			if (destructor)
				destructor(sk, skb);
		}
		*off = _off;
		return skb;
	}
	return NULL;
}

/**
 *	__skb_try_recv_datagram - Receive a datagram skbuff
 *	@sk: socket
 *	@flags: MSG\_ flags
 *	@destructor: invoked under the receive lock on successful dequeue
 *	@off: an offset in bytes to peek skb from. Returns an offset
 *	      within an skb where data actually starts
 *	@err: error code returned
 *	@last: set to last peeked message to inform the wait function
 *	       what to look for when peeking
 *
 *	Get a datagram skbuff, understands the peeking, nonblocking wakeups
 *	and possible races. This replaces identical code in packet, raw and
 *	udp, as well as the IPX AX.25 and Appletalk. It also finally fixes
 *	the long standing peek and read race for datagram sockets. If you
 *	alter this routine remember it must be re-entrant.
 *
 *	This function will lock the socket if a skb is returned, so
 *	the caller needs to unlock the socket in that case (usually by
 *	calling skb_free_datagram). Returns NULL with @err set to
 *	-EAGAIN if no data was available or to some other value if an
 *	error was detected.
 *
 *	* It does not lock socket since today. This function is
 *	* free of race conditions. This measure should/can improve
 *	* significantly datagram socket latencies at high loads,
 *	* when data copying to user space takes lots of time.
 *	* (BTW I've just killed the last cli() in IP/IPv6/core/netlink/packet
 *	*  8) Great win.)
 *	*			                    --ANK (980729)
 *
 *	The order of the tests when we find no data waiting are specified
 *	quite explicitly by POSIX 1003.1g, don't change them without having
 *	the standard around please.
 */
struct sk_buff *__skb_try_recv_datagram(struct sock *sk, unsigned int flags,
					void (*destructor)(struct sock *sk,
							   struct sk_buff *skb),
					int *off, int *err,
					struct sk_buff **last)
{
	struct sk_buff_head *queue = &sk->sk_receive_queue;
	struct sk_buff *skb;
	unsigned long cpu_flags;
	/*
	 * Caller is allowed not to check sk->sk_err before skb_recv_datagram()
	 */
	int error = sock_error(sk);

	if (error)
		goto no_packet;

	do {
		/* Again only user level code calls this function, so nothing
		 * interrupt level will suddenly eat the receive_queue.
		 *
		 * Look at current nfs client by the way...
		 * However, this function was correct in any case. 8)
		 */
		spin_lock_irqsave(&queue->lock, cpu_flags);
		skb = __skb_try_recv_from_queue(sk, queue, flags, destructor,
						off, &error, last);
		spin_unlock_irqrestore(&queue->lock, cpu_flags);
		if (error)
			goto no_packet;
		if (skb)
			return skb;

		if (!sk_can_busy_loop(sk))
			break;

		sk_busy_loop(sk, flags & MSG_DONTWAIT);
	} while (sk->sk_receive_queue.prev != *last);

	error = -EAGAIN;

no_packet:
	*err = error;
	return NULL;
}
EXPORT_SYMBOL(__skb_try_recv_datagram);

struct sk_buff *__skb_recv_datagram(struct sock *sk, unsigned int flags,
				    void (*destructor)(struct sock *sk,
						       struct sk_buff *skb),
				    int *off, int *err)
{
	struct sk_buff *skb, *last;
	long timeo;

	timeo = sock_rcvtimeo(sk, flags & MSG_DONTWAIT);

	do {
		skb = __skb_try_recv_datagram(sk, flags, destructor, off, err,
					      &last);
		if (skb)
			return skb;

		if (*err != -EAGAIN)
			break;
	} while (timeo &&
		!__skb_wait_for_more_packets(sk, err, &timeo, last));

	return NULL;
}
EXPORT_SYMBOL(__skb_recv_datagram);

struct sk_buff *skb_recv_datagram(struct sock *sk, unsigned int flags,
				  int noblock, int *err)
{
	int off = 0;

	return __skb_recv_datagram(sk, flags | (noblock ? MSG_DONTWAIT : 0),
				   NULL, &off, err);
}
EXPORT_SYMBOL(skb_recv_datagram);

void skb_free_datagram(struct sock *sk, struct sk_buff *skb)
{
	consume_skb(skb);
	sk_mem_reclaim_partial(sk);
}
EXPORT_SYMBOL(skb_free_datagram);

void __skb_free_datagram_locked(struct sock *sk, struct sk_buff *skb, int len)
{
	bool slow;

	if (!skb_unref(skb)) {
		sk_peek_offset_bwd(sk, len);
		return;
	}

	slow = lock_sock_fast(sk);
	sk_peek_offset_bwd(sk, len);
	skb_orphan(skb);
	sk_mem_reclaim_partial(sk);
	unlock_sock_fast(sk, slow);

	/* skb is now orphaned, can be freed outside of locked section */
	__kfree_skb(skb);
}
EXPORT_SYMBOL(__skb_free_datagram_locked);

int __sk_queue_drop_skb(struct sock *sk, struct sk_buff_head *sk_queue,
			struct sk_buff *skb, unsigned int flags,
			void (*destructor)(struct sock *sk,
					   struct sk_buff *skb))
{
	int err = 0;

	if (flags & MSG_PEEK) {
		err = -ENOENT;
		spin_lock_bh(&sk_queue->lock);
		if (skb->next) {
			__skb_unlink(skb, sk_queue);
			refcount_dec(&skb->users);
			if (destructor)
				destructor(sk, skb);
			err = 0;
		}
		spin_unlock_bh(&sk_queue->lock);
	}

	atomic_inc(&sk->sk_drops);
	return err;
}
EXPORT_SYMBOL(__sk_queue_drop_skb);

/**
 *	skb_kill_datagram - Free a datagram skbuff forcibly
 *	@sk: socket
 *	@skb: datagram skbuff
 *	@flags: MSG\_ flags
 *
 *	This function frees a datagram skbuff that was received by
 *	skb_recv_datagram.  The flags argument must match the one
 *	used for skb_recv_datagram.
 *
 *	If the MSG_PEEK flag is set, and the packet is still on the
 *	receive queue of the socket, it will be taken off the queue
 *	before it is freed.
 *
 *	This function currently only disables BH when acquiring the
 *	sk_receive_queue lock.  Therefore it must not be used in a
 *	context where that lock is acquired in an IRQ context.
 *
 *	It returns 0 if the packet was removed by us.
 */

int skb_kill_datagram(struct sock *sk, struct sk_buff *skb, unsigned int flags)
{
	int err = __sk_queue_drop_skb(sk, &sk->sk_receive_queue, skb, flags,
				      NULL);

	kfree_skb(skb);
	sk_mem_reclaim_partial(sk);
	return err;
}
EXPORT_SYMBOL(skb_kill_datagram);

<<<<<<< HEAD
int __skb_datagram_iter(const struct sk_buff *skb, int offset,
			struct iov_iter *to, int len, bool fault_short,
			size_t (*cb)(const void *, size_t, void *, struct iov_iter *),
			void *data)
=======
static int __skb_datagram_iter(const struct sk_buff *skb, int offset,
			       struct iov_iter *to, int len, bool fault_short,
			       size_t (*cb)(const void *, size_t, void *,
					    struct iov_iter *), void *data)
>>>>>>> 0ecfebd2
{
	int start = skb_headlen(skb);
	int i, copy = start - offset, start_off = offset, n;
	struct sk_buff *frag_iter;

	/* Copy header. */
	if (copy > 0) {
		if (copy > len)
			copy = len;
		n = cb(skb->data + offset, copy, data, to);
		offset += n;
		if (n != copy)
			goto short_copy;
		if ((len -= copy) == 0)
			return 0;
	}

	/* Copy paged appendix. Hmm... why does this look so complicated? */
	for (i = 0; i < skb_shinfo(skb)->nr_frags; i++) {
		int end;
		const skb_frag_t *frag = &skb_shinfo(skb)->frags[i];

		WARN_ON(start > offset + len);

		end = start + skb_frag_size(frag);
		if ((copy = end - offset) > 0) {
			struct page *page = skb_frag_page(frag);
			u8 *vaddr = kmap(page);

			if (copy > len)
				copy = len;
			n = cb(vaddr + frag->page_offset +
				offset - start, copy, data, to);
			kunmap(page);
			offset += n;
			if (n != copy)
				goto short_copy;
			if (!(len -= copy))
				return 0;
		}
		start = end;
	}

	skb_walk_frags(skb, frag_iter) {
		int end;

		WARN_ON(start > offset + len);

		end = start + frag_iter->len;
		if ((copy = end - offset) > 0) {
			if (copy > len)
				copy = len;
			if (__skb_datagram_iter(frag_iter, offset - start,
						to, copy, fault_short, cb, data))
				goto fault;
			if ((len -= copy) == 0)
				return 0;
			offset += copy;
		}
		start = end;
	}
	if (!len)
		return 0;

	/* This is not really a user copy fault, but rather someone
	 * gave us a bogus length on the skb.  We should probably
	 * print a warning here as it may indicate a kernel bug.
	 */

fault:
	iov_iter_revert(to, offset - start_off);
	return -EFAULT;

short_copy:
	if (fault_short || iov_iter_count(to))
		goto fault;

	return 0;
}

/**
 *	skb_copy_and_hash_datagram_iter - Copy datagram to an iovec iterator
 *          and update a hash.
 *	@skb: buffer to copy
 *	@offset: offset in the buffer to start copying from
 *	@to: iovec iterator to copy to
 *	@len: amount of data to copy from buffer to iovec
 *      @hash: hash request to update
 */
int skb_copy_and_hash_datagram_iter(const struct sk_buff *skb, int offset,
			   struct iov_iter *to, int len,
			   struct ahash_request *hash)
{
	return __skb_datagram_iter(skb, offset, to, len, true,
			hash_and_copy_to_iter, hash);
}
EXPORT_SYMBOL(skb_copy_and_hash_datagram_iter);

static size_t simple_copy_to_iter(const void *addr, size_t bytes,
		void *data __always_unused, struct iov_iter *i)
{
	return copy_to_iter(addr, bytes, i);
}

/**
 *	skb_copy_datagram_iter - Copy a datagram to an iovec iterator.
 *	@skb: buffer to copy
 *	@offset: offset in the buffer to start copying from
 *	@to: iovec iterator to copy to
 *	@len: amount of data to copy from buffer to iovec
 */
int skb_copy_datagram_iter(const struct sk_buff *skb, int offset,
			   struct iov_iter *to, int len)
{
	trace_skb_copy_datagram_iovec(skb, len);
	return __skb_datagram_iter(skb, offset, to, len, false,
			simple_copy_to_iter, NULL);
}
EXPORT_SYMBOL(skb_copy_datagram_iter);

/**
 *	skb_copy_datagram_from_iter - Copy a datagram from an iov_iter.
 *	@skb: buffer to copy
 *	@offset: offset in the buffer to start copying to
 *	@from: the copy source
 *	@len: amount of data to copy to buffer from iovec
 *
 *	Returns 0 or -EFAULT.
 */
int skb_copy_datagram_from_iter(struct sk_buff *skb, int offset,
				 struct iov_iter *from,
				 int len)
{
	int start = skb_headlen(skb);
	int i, copy = start - offset;
	struct sk_buff *frag_iter;

	/* Copy header. */
	if (copy > 0) {
		if (copy > len)
			copy = len;
		if (copy_from_iter(skb->data + offset, copy, from) != copy)
			goto fault;
		if ((len -= copy) == 0)
			return 0;
		offset += copy;
	}

	/* Copy paged appendix. Hmm... why does this look so complicated? */
	for (i = 0; i < skb_shinfo(skb)->nr_frags; i++) {
		int end;
		const skb_frag_t *frag = &skb_shinfo(skb)->frags[i];

		WARN_ON(start > offset + len);

		end = start + skb_frag_size(frag);
		if ((copy = end - offset) > 0) {
			size_t copied;

			if (copy > len)
				copy = len;
			copied = copy_page_from_iter(skb_frag_page(frag),
					  frag->page_offset + offset - start,
					  copy, from);
			if (copied != copy)
				goto fault;

			if (!(len -= copy))
				return 0;
			offset += copy;
		}
		start = end;
	}

	skb_walk_frags(skb, frag_iter) {
		int end;

		WARN_ON(start > offset + len);

		end = start + frag_iter->len;
		if ((copy = end - offset) > 0) {
			if (copy > len)
				copy = len;
			if (skb_copy_datagram_from_iter(frag_iter,
							offset - start,
							from, copy))
				goto fault;
			if ((len -= copy) == 0)
				return 0;
			offset += copy;
		}
		start = end;
	}
	if (!len)
		return 0;

fault:
	return -EFAULT;
}
EXPORT_SYMBOL(skb_copy_datagram_from_iter);

int __zerocopy_sg_from_iter(struct sock *sk, struct sk_buff *skb,
			    struct iov_iter *from, size_t length)
{
	int frag = skb_shinfo(skb)->nr_frags;

	while (length && iov_iter_count(from)) {
		struct page *pages[MAX_SKB_FRAGS];
		size_t start;
		ssize_t copied;
		unsigned long truesize;
		int n = 0;

		if (frag == MAX_SKB_FRAGS)
			return -EMSGSIZE;

		copied = iov_iter_get_pages(from, pages, length,
					    MAX_SKB_FRAGS - frag, &start);
		if (copied < 0)
			return -EFAULT;

		iov_iter_advance(from, copied);
		length -= copied;

		truesize = PAGE_ALIGN(copied + start);
		skb->data_len += copied;
		skb->len += copied;
		skb->truesize += truesize;
		if (sk && sk->sk_type == SOCK_STREAM) {
			sk->sk_wmem_queued += truesize;
			sk_mem_charge(sk, truesize);
		} else {
			refcount_add(truesize, &skb->sk->sk_wmem_alloc);
		}
		while (copied) {
			int size = min_t(int, copied, PAGE_SIZE - start);
			skb_fill_page_desc(skb, frag++, pages[n], start, size);
			start = 0;
			copied -= size;
			n++;
		}
	}
	return 0;
}
EXPORT_SYMBOL(__zerocopy_sg_from_iter);

/**
 *	zerocopy_sg_from_iter - Build a zerocopy datagram from an iov_iter
 *	@skb: buffer to copy
 *	@from: the source to copy from
 *
 *	The function will first copy up to headlen, and then pin the userspace
 *	pages and build frags through them.
 *
 *	Returns 0, -EFAULT or -EMSGSIZE.
 */
int zerocopy_sg_from_iter(struct sk_buff *skb, struct iov_iter *from)
{
	int copy = min_t(int, skb_headlen(skb), iov_iter_count(from));

	/* copy up to skb headlen */
	if (skb_copy_datagram_from_iter(skb, 0, from, copy))
		return -EFAULT;

	return __zerocopy_sg_from_iter(NULL, skb, from, ~0U);
}
EXPORT_SYMBOL(zerocopy_sg_from_iter);

/**
 *	skb_copy_and_csum_datagram_iter - Copy datagram to an iovec iterator
 *          and update a checksum.
 *	@skb: buffer to copy
 *	@offset: offset in the buffer to start copying from
 *	@to: iovec iterator to copy to
 *	@len: amount of data to copy from buffer to iovec
 *      @csump: checksum pointer
 */
static int skb_copy_and_csum_datagram(const struct sk_buff *skb, int offset,
				      struct iov_iter *to, int len,
				      __wsum *csump)
{
	return __skb_datagram_iter(skb, offset, to, len, true,
			csum_and_copy_to_iter, csump);
}

/**
 *	skb_copy_and_csum_datagram_msg - Copy and checksum skb to user iovec.
 *	@skb: skbuff
 *	@hlen: hardware length
 *	@msg: destination
 *
 *	Caller _must_ check that skb will fit to this iovec.
 *
 *	Returns: 0       - success.
 *		 -EINVAL - checksum failure.
 *		 -EFAULT - fault during copy.
 */
int skb_copy_and_csum_datagram_msg(struct sk_buff *skb,
				   int hlen, struct msghdr *msg)
{
	__wsum csum;
	int chunk = skb->len - hlen;

	if (!chunk)
		return 0;

	if (msg_data_left(msg) < chunk) {
		if (__skb_checksum_complete(skb))
			return -EINVAL;
		if (skb_copy_datagram_msg(skb, hlen, msg, chunk))
			goto fault;
	} else {
		csum = csum_partial(skb->data, hlen, skb->csum);
		if (skb_copy_and_csum_datagram(skb, hlen, &msg->msg_iter,
					       chunk, &csum))
			goto fault;

		if (csum_fold(csum)) {
			iov_iter_revert(&msg->msg_iter, chunk);
			return -EINVAL;
		}

		if (unlikely(skb->ip_summed == CHECKSUM_COMPLETE) &&
		    !skb->csum_complete_sw)
			netdev_rx_csum_fault(NULL, skb);
	}
	return 0;
fault:
	return -EFAULT;
}
EXPORT_SYMBOL(skb_copy_and_csum_datagram_msg);

/**
 * 	datagram_poll - generic datagram poll
 *	@file: file struct
 *	@sock: socket
 *	@wait: poll table
 *
 *	Datagram poll: Again totally generic. This also handles
 *	sequenced packet sockets providing the socket receive queue
 *	is only ever holding data ready to receive.
 *
 *	Note: when you *don't* use this routine for this protocol,
 *	and you use a different write policy from sock_writeable()
 *	then please supply your own write_space callback.
 */
__poll_t datagram_poll(struct file *file, struct socket *sock,
			   poll_table *wait)
{
	struct sock *sk = sock->sk;
	__poll_t mask;

	sock_poll_wait(file, sock, wait);
	mask = 0;

	/* exceptional events? */
	if (sk->sk_err || !skb_queue_empty(&sk->sk_error_queue))
		mask |= EPOLLERR |
			(sock_flag(sk, SOCK_SELECT_ERR_QUEUE) ? EPOLLPRI : 0);

	if (sk->sk_shutdown & RCV_SHUTDOWN)
		mask |= EPOLLRDHUP | EPOLLIN | EPOLLRDNORM;
	if (sk->sk_shutdown == SHUTDOWN_MASK)
		mask |= EPOLLHUP;

	/* readable? */
	if (!skb_queue_empty(&sk->sk_receive_queue))
		mask |= EPOLLIN | EPOLLRDNORM;

	/* Connection-based need to check for termination and startup */
	if (connection_based(sk)) {
		if (sk->sk_state == TCP_CLOSE)
			mask |= EPOLLHUP;
		/* connection hasn't started yet? */
		if (sk->sk_state == TCP_SYN_SENT)
			return mask;
	}

	/* writable? */
	if (sock_writeable(sk))
		mask |= EPOLLOUT | EPOLLWRNORM | EPOLLWRBAND;
	else
		sk_set_bit(SOCKWQ_ASYNC_NOSPACE, sk);

	return mask;
}
EXPORT_SYMBOL(datagram_poll);<|MERGE_RESOLUTION|>--- conflicted
+++ resolved
@@ -407,17 +407,10 @@
 }
 EXPORT_SYMBOL(skb_kill_datagram);
 
-<<<<<<< HEAD
-int __skb_datagram_iter(const struct sk_buff *skb, int offset,
-			struct iov_iter *to, int len, bool fault_short,
-			size_t (*cb)(const void *, size_t, void *, struct iov_iter *),
-			void *data)
-=======
 static int __skb_datagram_iter(const struct sk_buff *skb, int offset,
 			       struct iov_iter *to, int len, bool fault_short,
 			       size_t (*cb)(const void *, size_t, void *,
 					    struct iov_iter *), void *data)
->>>>>>> 0ecfebd2
 {
 	int start = skb_headlen(skb);
 	int i, copy = start - offset, start_off = offset, n;
