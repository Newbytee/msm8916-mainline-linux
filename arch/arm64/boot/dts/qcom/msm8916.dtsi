--- conflicted
+++ resolved
@@ -4,11 +4,6 @@
  */
 
 #include <dt-bindings/arm/coresight-cti-dt.h>
-<<<<<<< HEAD
-#include <dt-bindings/interconnect/qcom,msm8916.h>
-#include <dt-bindings/interrupt-controller/arm-gic.h>
-=======
->>>>>>> 47fac67a
 #include <dt-bindings/clock/qcom,gcc-msm8916.h>
 #include <dt-bindings/clock/qcom,rpmcc.h>
 #include <dt-bindings/interconnect/qcom,msm8916.h>
@@ -393,47 +388,6 @@
 		#address-cells = <1>;
 		#size-cells = <0>;
 
-<<<<<<< HEAD
-		bimc: interconnect@400000 {
-			compatible = "qcom,msm8916-bimc";
-			reg = <0x00400000 0x62000>;
-			#interconnect-cells = <1>;
-			clock-names = "bus", "bus_a";
-			clocks = <&rpmcc RPM_SMD_BIMC_CLK>,
-				 <&rpmcc RPM_SMD_BIMC_A_CLK>;
-		};
-
-		restart@4ab000 {
-			compatible = "qcom,pshold";
-			reg = <0x4ab000 0x4>;
-		};
-
-		pcnoc: interconnect@500000 {
-			compatible = "qcom,msm8916-pcnoc";
-			reg = <0x00500000 0x11000>;
-			#interconnect-cells = <1>;
-			clock-names = "bus", "bus_a";
-			clocks = <&rpmcc RPM_SMD_PCNOC_CLK>,
-				 <&rpmcc RPM_SMD_PCNOC_A_CLK>;
-		};
-
-		snoc: interconnect@580000 {
-			compatible = "qcom,msm8916-snoc";
-			reg = <0x00580000 0x14000>;
-			#interconnect-cells = <1>;
-			clock-names = "bus", "bus_a";
-			clocks = <&rpmcc RPM_SMD_SNOC_CLK>,
-				 <&rpmcc RPM_SMD_SNOC_A_CLK>;
-		};
-
-		msmgpio: pinctrl@1000000 {
-			compatible = "qcom,msm8916-pinctrl";
-			reg = <0x1000000 0x300000>;
-			interrupts = <GIC_SPI 208 IRQ_TYPE_LEVEL_HIGH>;
-			gpio-controller;
-			gpio-ranges = <&msmgpio 0 0 122>;
-			#gpio-cells = <2>;
-=======
 		qcom,ipc-1 = <&apcs 8 13>;
 		qcom,ipc-3 = <&apcs 8 19>;
 
@@ -447,7 +401,6 @@
 			reg = <1>;
 			interrupts = <GIC_SPI 26 IRQ_TYPE_EDGE_RISING>;
 
->>>>>>> 47fac67a
 			interrupt-controller;
 			#interrupt-cells = <2>;
 		};
@@ -588,20 +541,9 @@
 
 			status = "disabled";
 
-<<<<<<< HEAD
-			interrupts = <0 160 IRQ_TYPE_LEVEL_HIGH>;
-			interrupt-names = "lpass-irq-lpaif";
-			reg = <0x07708000 0x10000>;
-			reg-names = "lpass-lpaif";
-
-			#address-cells = <1>;
-			#size-cells = <0>;
-		};
-=======
 			in-ports {
 				#address-cells = <1>;
 				#size-cells = <0>;
->>>>>>> 47fac67a
 
 				/*
 				 * Not described input ports:
