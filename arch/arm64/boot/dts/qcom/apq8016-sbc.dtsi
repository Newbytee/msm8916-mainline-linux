// SPDX-License-Identifier: GPL-2.0-only
/*
 * Copyright (c) 2015, The Linux Foundation. All rights reserved.
 */

#include "msm8916-pm8916.dtsi"
#include <dt-bindings/gpio/gpio.h>
#include <dt-bindings/input/input.h>
#include <dt-bindings/pinctrl/qcom,pmic-gpio.h>
#include <dt-bindings/pinctrl/qcom,pmic-mpp.h>
#include <dt-bindings/sound/apq8016-lpass.h>

/ {
	aliases {
		serial0 = &blsp1_uart2;
		serial1 = &blsp1_uart1;
		usid0 = &pm8916_0;
		i2c0	= &blsp_i2c2;
		i2c1	= &blsp_i2c6;
		i2c3	= &blsp_i2c4;
		spi0	= &blsp_spi5;
		spi1	= &blsp_spi3;
	};

	chosen {
		stdout-path = "serial0";
	};

	camera_vdddo_1v8: camera-vdddo-1v8 {
		compatible = "regulator-fixed";
		regulator-name = "camera_vdddo";
		regulator-min-microvolt = <1800000>;
		regulator-max-microvolt = <1800000>;
		regulator-always-on;
	};

	camera_vdda_2v8: camera-vdda-2v8 {
		compatible = "regulator-fixed";
		regulator-name = "camera_vdda";
		regulator-min-microvolt = <2800000>;
		regulator-max-microvolt = <2800000>;
		regulator-always-on;
	};

	camera_vddd_1v5: camera-vddd-1v5 {
		compatible = "regulator-fixed";
		regulator-name = "camera_vddd";
		regulator-min-microvolt = <1500000>;
		regulator-max-microvolt = <1500000>;
		regulator-always-on;
	};

	reserved-memory {
		ramoops@bff00000 {
			compatible = "ramoops";
			reg = <0x0 0xbff00000 0x0 0x100000>;

			record-size = <0x20000>;
			console-size = <0x20000>;
			ftrace-size = <0x20000>;
		};
	};

	usb2513 {
		compatible = "smsc,usb3503";
		reset-gpios = <&pm8916_gpios 3 GPIO_ACTIVE_LOW>;
		initial-mode = <1>;
	};

	usb_id: usb-id {
		compatible = "linux,extcon-usb-gpio";
		id-gpio = <&msmgpio 121 GPIO_ACTIVE_HIGH>;
		pinctrl-names = "default";
		pinctrl-0 = <&usb_id_default>;
	};

	hdmi-out {
		compatible = "hdmi-connector";
		type = "a";

		port {
			hdmi_con: endpoint {
				remote-endpoint = <&adv7533_out>;
			};
		};
	};

	gpio-keys {
		compatible = "gpio-keys";
		#address-cells = <1>;
		#size-cells = <0>;
		autorepeat;

		pinctrl-names = "default";
		pinctrl-0 = <&msm_key_volp_n_default>;

		button@0 {
			label = "Volume Up";
			linux,code = <KEY_VOLUMEUP>;
			gpios = <&msmgpio 107 GPIO_ACTIVE_LOW>;
		};
	};

	leds {
		pinctrl-names = "default";
		pinctrl-0 = <&msmgpio_leds>,
			    <&pm8916_gpios_leds>,
			    <&pm8916_mpps_leds>;

		compatible = "gpio-leds";

		led@1 {
			label = "apq8016-sbc:green:user1";
			gpios = <&msmgpio 21 GPIO_ACTIVE_HIGH>;
			linux,default-trigger = "heartbeat";
			default-state = "off";
		};

		led@2 {
			label = "apq8016-sbc:green:user2";
			gpios = <&msmgpio 120 GPIO_ACTIVE_HIGH>;
			linux,default-trigger = "mmc0";
			default-state = "off";
		};

		led@3 {
			label = "apq8016-sbc:green:user3";
			gpios = <&pm8916_gpios 1 GPIO_ACTIVE_HIGH>;
			linux,default-trigger = "mmc1";
			default-state = "off";
		};

		led@4 {
			label = "apq8016-sbc:green:user4";
			gpios = <&pm8916_gpios 2 GPIO_ACTIVE_HIGH>;
			linux,default-trigger = "none";
			panic-indicator;
			default-state = "off";
		};

		led@5 {
			label = "apq8016-sbc:yellow:wlan";
			gpios = <&pm8916_mpps 2 GPIO_ACTIVE_HIGH>;
			linux,default-trigger = "phy0tx";
			default-state = "off";
		};

		led@6 {
			label = "apq8016-sbc:blue:bt";
			gpios = <&pm8916_mpps 3 GPIO_ACTIVE_HIGH>;
			linux,default-trigger = "bluetooth-power";
			default-state = "off";
		};
	};
};

&blsp_dma {
	status = "okay";
};

&blsp_i2c2 {
	/* On Low speed expansion */
	status = "okay";
	label = "LS-I2C0";
};

&blsp_i2c4 {
	/* On High speed expansion */
	status = "okay";
	label = "HS-I2C2";

	adv_bridge: bridge@39 {
		status = "okay";

		compatible = "adi,adv7533";
		reg = <0x39>;

		interrupt-parent = <&msmgpio>;
		interrupts = <31 IRQ_TYPE_EDGE_FALLING>;

		adi,dsi-lanes = <4>;
		clocks = <&rpmcc RPM_SMD_BB_CLK2>;
		clock-names = "cec";

		pd-gpios = <&msmgpio 32 GPIO_ACTIVE_HIGH>;

		avdd-supply = <&pm8916_l6>;
		v1p2-supply = <&pm8916_l6>;
		v3p3-supply = <&pm8916_l17>;

		pinctrl-names = "default","sleep";
		pinctrl-0 = <&adv7533_int_active &adv7533_switch_active>;
		pinctrl-1 = <&adv7533_int_suspend &adv7533_switch_suspend>;
		#sound-dai-cells = <1>;

		ports {
			#address-cells = <1>;
			#size-cells = <0>;

<<<<<<< HEAD
		/*
		Internal Codec
			playback - Primary MI2S
			capture - Ter MI2S

		External Primary:
			playback - secondary MI2S
			capture - Quat MI2S

		External Secondary:
			playback - Quat MI2S
			capture - Quat MI2S

		*/

		sound: sound {
			compatible = "qcom,apq8016-sbc-sndcard";
			reg = <0x07702000 0x4>, <0x07702004 0x4>;
			reg-names = "mic-iomux", "spkr-iomux";

			status = "okay";
			pinctrl-0 = <&cdc_pdm_lines_act &ext_sec_tlmm_lines_act &ext_mclk_tlmm_lines_act>;
			pinctrl-1 = <&cdc_pdm_lines_sus &ext_sec_tlmm_lines_sus &ext_mclk_tlmm_lines_sus>;
			pinctrl-names = "default", "sleep";
			qcom,model = "DB410c";
			qcom,audio-routing =
				"AMIC2", "MIC BIAS Internal2",
				"AMIC3", "MIC BIAS External1";

			external-dai-link@0 {
				link-name = "ADV7533";
				cpu {
					sound-dai = <&lpass MI2S_QUATERNARY>;
				};
				codec {
					sound-dai = <&adv_bridge 0>;
				};
			};

			internal-codec-playback-dai-link@0 {
				link-name = "WCD";
				cpu {
					sound-dai = <&lpass MI2S_PRIMARY>;
				};
				codec {
					sound-dai = <&lpass_codec 0>, <&wcd_codec 0>;
				};
			};

			internal-codec-capture-dai-link@0 {
				link-name = "WCD-Capture";
				cpu {
					sound-dai = <&lpass MI2S_TERTIARY>;
				};
				codec {
					sound-dai = <&lpass_codec 1>, <&wcd_codec 1>;
				};
			};
		};

		spmi@200f000 {
			pm8916@0 {
				gpios@c000 {
					gpio-line-names =
						"USR_LED_3_CTRL",
						"USR_LED_4_CTRL",
						"USB_HUB_RESET_N_PM",
						"USB_SW_SEL_PM";
				};
				mpps@a000 {
					gpio-line-names =
						"VDD_PX_BIAS",
						"WLAN_LED_CTRL",
						"BT_LED_CTRL",
						"GPIO-F"; /* LS_EXP_GPIO_F, LSEC pin 28 */
=======
			port@0 {
				reg = <0>;
				adv7533_in: endpoint {
					remote-endpoint = <&dsi0_out>;
				};
			};

			port@1 {
				reg = <1>;
				adv7533_out: endpoint {
					remote-endpoint = <&hdmi_con>;
>>>>>>> 47fac67a
				};
			};
		};
	};
};

&blsp_i2c6 {
	/* On Low speed expansion */
	status = "okay";
	label = "LS-I2C1";
};

&blsp_spi3 {
	/* On High speed expansion */
	status = "okay";
	label = "HS-SPI1";
};

&blsp_spi5 {
	/* On Low speed expansion */
	status = "okay";
	label = "LS-SPI0";
};

&blsp1_uart1 {
	status = "okay";
	label = "LS-UART0";
};

&blsp1_uart2 {
	status = "okay";
	label = "LS-UART1";
};

&camss {
	status = "okay";

	ports {
		port@0 {
			reg = <0>;
			csiphy0_ep: endpoint {
				clock-lanes = <1>;
				data-lanes = <0 2>;
				remote-endpoint = <&ov5640_ep>;
				status = "okay";
			};
		};
	};
};

&cci {
	status = "okay";
};

&cci_i2c0 {
	camera_rear@3b {
		compatible = "ovti,ov5640";
		reg = <0x3b>;

		enable-gpios = <&msmgpio 34 GPIO_ACTIVE_HIGH>;
		reset-gpios = <&msmgpio 35 GPIO_ACTIVE_LOW>;
		pinctrl-names = "default";
		pinctrl-0 = <&camera_rear_default>;

		clocks = <&gcc GCC_CAMSS_MCLK0_CLK>;
		clock-names = "xclk";
		clock-frequency = <23880000>;

		vdddo-supply = <&camera_vdddo_1v8>;
		vdda-supply = <&camera_vdda_2v8>;
		vddd-supply = <&camera_vddd_1v5>;

		/* No camera mezzanine by default */
		status = "disabled";

		port {
			ov5640_ep: endpoint {
				clock-lanes = <1>;
				data-lanes = <0 2>;
				remote-endpoint = <&csiphy0_ep>;
			};
		};
	};
};

&dsi0 {
	ports {
		port@1 {
			endpoint {
				remote-endpoint = <&adv7533_in>;
				data-lanes = <0 1 2 3>;
			};
		};
	};
};

&lpass {
	status = "okay";
};

&pm8916_resin {
	status = "okay";
	linux,code = <KEY_VOLUMEDOWN>;
};

&pronto {
	status = "okay";
};

&sdhc_1 {
	status = "okay";

	pinctrl-names = "default", "sleep";
	pinctrl-0 = <&sdc1_clk_on &sdc1_cmd_on &sdc1_data_on>;
	pinctrl-1 = <&sdc1_clk_off &sdc1_cmd_off &sdc1_data_off>;
};

&sdhc_2 {
	status = "okay";

	pinctrl-names = "default", "sleep";
	pinctrl-0 = <&sdc2_clk_on &sdc2_cmd_on &sdc2_data_on &sdc2_cd_on>;
	pinctrl-1 = <&sdc2_clk_off &sdc2_cmd_off &sdc2_data_off &sdc2_cd_off>;

	cd-gpios = <&msmgpio 38 GPIO_ACTIVE_LOW>;
};

&sound {
	status = "okay";

	pinctrl-0 = <&cdc_pdm_lines_act &ext_sec_tlmm_lines_act &ext_mclk_tlmm_lines_act>;
	pinctrl-1 = <&cdc_pdm_lines_sus &ext_sec_tlmm_lines_sus &ext_mclk_tlmm_lines_sus>;
	pinctrl-names = "default", "sleep";
	qcom,model = "DB410c";
	qcom,audio-routing =
		"AMIC2", "MIC BIAS Internal2",
		"AMIC3", "MIC BIAS External1";

	external-dai-link@0 {
		link-name = "ADV7533";
		cpu {
			sound-dai = <&lpass MI2S_QUATERNARY>;
		};
		codec {
			sound-dai = <&adv_bridge 0>;
		};
	};

	internal-codec-playback-dai-link@0 {
		link-name = "WCD";
		cpu {
			sound-dai = <&lpass MI2S_PRIMARY>;
		};
		codec {
			sound-dai = <&lpass_codec 0>, <&wcd_codec 0>;
		};
	};

	internal-codec-capture-dai-link@0 {
		link-name = "WCD-Capture";
		cpu {
			sound-dai = <&lpass MI2S_TERTIARY>;
		};
		codec {
			sound-dai = <&lpass_codec 1>, <&wcd_codec 1>;
		};
	};
};

&usb {
	status = "okay";
	extcon = <&usb_id>, <&usb_id>;

	pinctrl-names = "default", "device";
	pinctrl-0 = <&usb_sw_sel_pm &usb_hub_reset_pm>;
	pinctrl-1 = <&usb_sw_sel_pm_device &usb_hub_reset_pm_device>;
};

&usb_hs_phy {
	extcon = <&usb_id>;
};

&wcd_codec {
<<<<<<< HEAD
	status = "okay";
=======
>>>>>>> 47fac67a
	clocks = <&gcc GCC_CODEC_DIGCODEC_CLK>;
	clock-names = "mclk";
	qcom,mbhc-vthreshold-low = <75 150 237 450 500>;
	qcom,mbhc-vthreshold-high = <75 150 237 450 500>;
};

/* Enable CoreSight */
&cti0 { status = "okay"; };
&cti1 { status = "okay"; };
&cti12 { status = "okay"; };
&cti13 { status = "okay"; };
&cti14 { status = "okay"; };
&cti15 { status = "okay"; };
&debug0 { status = "okay"; };
&debug1 { status = "okay"; };
&debug2 { status = "okay"; };
&debug3 { status = "okay"; };
&etf { status = "okay"; };
&etm0 { status = "okay"; };
&etm1 { status = "okay"; };
&etm2 { status = "okay"; };
&etm3 { status = "okay"; };
&etr { status = "okay"; };
&funnel0 { status = "okay"; };
&funnel1 { status = "okay"; };
&replicator { status = "okay"; };
&tpiu { status = "okay"; };

&smd_rpm_regulators {
	vdd_l1_l2_l3-supply = <&pm8916_s3>;
	vdd_l4_l5_l6-supply = <&pm8916_s4>;
	vdd_l7-supply = <&pm8916_s4>;

	s3 {
		regulator-min-microvolt = <375000>;
		regulator-max-microvolt = <1562000>;
	};

	s4 {
		regulator-min-microvolt = <1800000>;
		regulator-max-microvolt = <1800000>;

		regulator-always-on;
		regulator-boot-on;
	};

	l1 {
		regulator-min-microvolt = <375000>;
		regulator-max-microvolt = <1525000>;
	};

	l2 {
		regulator-min-microvolt = <1200000>;
		regulator-max-microvolt = <1200000>;
	};

	l4 {
		regulator-min-microvolt = <1750000>;
		regulator-max-microvolt = <3337000>;
	};

	l5 {
		regulator-min-microvolt = <1750000>;
		regulator-max-microvolt = <3337000>;
	};

	l6 {
		regulator-min-microvolt = <1800000>;
		regulator-max-microvolt = <1800000>;
	};

	l7 {
		regulator-min-microvolt = <1750000>;
		regulator-max-microvolt = <3337000>;
	};

	l8 {
		regulator-min-microvolt = <1750000>;
		regulator-max-microvolt = <3337000>;
	};

	l9 {
		regulator-min-microvolt = <1750000>;
		regulator-max-microvolt = <3337000>;
	};

	l10 {
		regulator-min-microvolt = <1750000>;
		regulator-max-microvolt = <3337000>;
	};

	l11 {
		regulator-min-microvolt = <1750000>;
		regulator-max-microvolt = <3337000>;
		regulator-allow-set-load;
		regulator-system-load = <200000>;
	};

	l12 {
		regulator-min-microvolt = <1750000>;
		regulator-max-microvolt = <3337000>;
	};

	l13 {
		regulator-min-microvolt = <1750000>;
		regulator-max-microvolt = <3337000>;
	};

	l14 {
		regulator-min-microvolt = <1750000>;
		regulator-max-microvolt = <3337000>;
	};

	/**
	 * 1.8v required on LS expansion
	 * for mezzanine boards
	 */
	l15 {
		regulator-min-microvolt = <1750000>;
		regulator-max-microvolt = <3337000>;
		regulator-always-on;
	};

	l16 {
		regulator-min-microvolt = <1750000>;
		regulator-max-microvolt = <3337000>;
	};

	l17 {
		regulator-min-microvolt = <3300000>;
		regulator-max-microvolt = <3300000>;
	};

	l18 {
		regulator-min-microvolt = <1750000>;
		regulator-max-microvolt = <3337000>;
	};
};

/*
 * 2mA drive strength is not enough when connecting multiple
 * I2C devices with different pull up resistors.
 */
&i2c2_default {
	drive-strength = <16>;
};

&i2c4_default {
	drive-strength = <16>;
};

&i2c6_default {
	drive-strength = <16>;
};

<<<<<<< HEAD
=======
/*
 * GPIO name legend: proper name = the GPIO line is used as GPIO
 *         NC = not connected (pin out but not routed from the chip to
 *              anything the board)
 *         "[PER]" = pin is muxed for [peripheral] (not GPIO)
 *         LSEC = Low Speed External Connector
 *         HSEC = High Speed External Connector
 *
 * Line names are taken from the schematic "DragonBoard410c"
 * dated monday, august 31, 2015. Page 5 in particular.
 *
 * For the lines routed to the external connectors the
 * lines are named after the 96Boards CE Specification 1.0,
 * Appendix "Expansion Connector Signal Description".
 *
 * When the 96Board naming of a line and the schematic name of
 * the same line are in conflict, the 96Board specification
 * takes precedence, which means that the external UART on the
 * LSEC is named UART0 while the schematic and SoC names this
 * UART3. This is only for the informational lines i.e. "[FOO]",
 * the GPIO named lines "GPIO-A" thru "GPIO-L" are the only
 * ones actually used for GPIO.
 */

>>>>>>> 47fac67a
&msmgpio {
	gpio-line-names =
		"[UART0_TX]", /* GPIO_0, LSEC pin 5 */
		"[UART0_RX]", /* GPIO_1, LSEC pin 7 */
		"[UART0_CTS_N]", /* GPIO_2, LSEC pin 3 */
		"[UART0_RTS_N]", /* GPIO_3, LSEC pin 9 */
		"[UART1_TX]", /* GPIO_4, LSEC pin 11 */
		"[UART1_RX]", /* GPIO_5, LSEC pin 13 */
		"[I2C0_SDA]", /* GPIO_8, LSEC pin 17 */
		"[I2C0_SCL]", /* GPIO_7, LSEC pin 15 */
		"[SPI1_DOUT]", /* SPI1_MOSI, HSEC pin 1 */
		"[SPI1_DIN]", /* SPI1_MISO, HSEC pin 11 */
		"[SPI1_CS]", /* SPI1_CS_N, HSEC pin 7 */
		"[SPI1_SCLK]", /* SPI1_CLK, HSEC pin 9 */
		"GPIO-B", /* LS_EXP_GPIO_B, LSEC pin 24 */
		"GPIO-C", /* LS_EXP_GPIO_C, LSEC pin 25 */
		"[I2C3_SDA]", /* HSEC pin 38 */
		"[I2C3_SCL]", /* HSEC pin 36 */
		"[SPI0_MOSI]", /* LSEC pin 14 */
		"[SPI0_MISO]", /* LSEC pin 10 */
		"[SPI0_CS_N]", /* LSEC pin 12 */
		"[SPI0_CLK]", /* LSEC pin 8 */
		"HDMI_HPD_N", /* GPIO 20 */
		"USR_LED_1_CTRL",
		"[I2C1_SDA]", /* GPIO_22, LSEC pin 21 */
		"[I2C1_SCL]", /* GPIO_23, LSEC pin 19 */
		"GPIO-G", /* LS_EXP_GPIO_G, LSEC pin 29 */
		"GPIO-H", /* LS_EXP_GPIO_H, LSEC pin 30 */
		"[CSI0_MCLK]", /* HSEC pin 15 */
		"[CSI1_MCLK]", /* HSEC pin 17 */
		"GPIO-K", /* LS_EXP_GPIO_K, LSEC pin 33 */
		"[I2C2_SDA]", /* HSEC pin 34 */
		"[I2C2_SCL]", /* HSEC pin 32 */
		"DSI2HDMI_INT_N",
		"DSI_SW_SEL_APQ",
		"GPIO-L", /* LS_EXP_GPIO_L, LSEC pin 34 */
		"GPIO-J", /* LS_EXP_GPIO_J, LSEC pin 32 */
		"GPIO-I", /* LS_EXP_GPIO_I, LSEC pin 31 */
		"GPIO-A", /* LS_EXP_GPIO_A, LSEC pin 23 */
		"FORCED_USB_BOOT",
		"SD_CARD_DET_N",
		"[WCSS_BT_SSBI]",
		"[WCSS_WLAN_DATA_2]", /* GPIO 40 */
		"[WCSS_WLAN_DATA_1]",
		"[WCSS_WLAN_DATA_0]",
		"[WCSS_WLAN_SET]",
		"[WCSS_WLAN_CLK]",
		"[WCSS_FM_SSBI]",
		"[WCSS_FM_SDI]",
		"[WCSS_BT_DAT_CTL]",
		"[WCSS_BT_DAT_STB]",
		"NC",
		"NC", /* GPIO 50 */
		"NC",
		"NC",
		"NC",
		"NC",
		"NC",
		"NC",
		"NC",
		"NC",
		"NC",
		"NC", /* GPIO 60 */
		"NC",
		"NC",
		"[CDC_PDM0_CLK]",
		"[CDC_PDM0_SYNC]",
		"[CDC_PDM0_TX0]",
		"[CDC_PDM0_RX0]",
		"[CDC_PDM0_RX1]",
		"[CDC_PDM0_RX2]",
		"GPIO-D", /* LS_EXP_GPIO_D, LSEC pin 26 */
		"NC", /* GPIO 70 */
		"NC",
		"NC",
		"NC",
		"NC", /* GPIO 74 */
		"NC",
		"NC",
		"NC",
		"NC",
		"NC",
		"BOOT_CONFIG_0", /* GPIO 80 */
		"BOOT_CONFIG_1",
		"BOOT_CONFIG_2",
		"BOOT_CONFIG_3",
		"NC",
		"NC",
		"BOOT_CONFIG_5",
		"NC",
		"NC",
		"NC",
		"NC", /* GPIO 90 */
		"NC",
		"NC",
		"NC",
		"NC",
		"NC",
		"NC",
		"NC",
		"NC",
		"NC",
		"NC", /* GPIO 100 */
		"NC",
		"NC",
		"NC",
		"SSBI_GPS",
		"NC",
		"NC",
		"KEY_VOLP_N",
		"NC",
		"NC",
		"[LS_EXP_MI2S_WS]", /* GPIO 110 */
		"NC",
		"NC",
		"[LS_EXP_MI2S_SCK]",
		"[LS_EXP_MI2S_DATA0]",
		"GPIO-E", /* LS_EXP_GPIO_E, LSEC pin 27 */
		"NC",
		"[DSI2HDMI_MI2S_WS]",
		"[DSI2HDMI_MI2S_SCK]",
		"[DSI2HDMI_MI2S_DATA0]",
		"USR_LED_2_CTRL", /* GPIO 120 */
		"SB_HS_ID";

	msmgpio_leds: msmgpio-leds {
		pins = "gpio21", "gpio120";
		function = "gpio";

		output-low;
	};

	usb_id_default: usb-id-default {
		pins = "gpio121";
		function = "gpio";

		drive-strength = <8>;
		input-enable;
		bias-pull-up;
	};

	adv7533_int_active: adv533-int-active {
		pins = "gpio31";
		function = "gpio";

		drive-strength = <16>;
		bias-disable;
	};

	adv7533_int_suspend: adv7533-int-suspend {
		pins = "gpio31";
		function = "gpio";

		drive-strength = <2>;
		bias-disable;
	};

	adv7533_switch_active: adv7533-switch-active {
		pins = "gpio32";
		function = "gpio";

		drive-strength = <16>;
		bias-disable;
	};

	adv7533_switch_suspend: adv7533-switch-suspend {
		pins = "gpio32";
		function = "gpio";

		drive-strength = <2>;
		bias-disable;
	};

	msm_key_volp_n_default: msm-key-volp-n-default {
		pins = "gpio107";
		function = "gpio";

		drive-strength = <8>;
		input-enable;
		bias-pull-up;
	};
};

&pm8916_gpios {
	gpio-line-names =
		"USR_LED_3_CTRL",
		"USR_LED_4_CTRL",
		"USB_HUB_RESET_N_PM",
		"USB_SW_SEL_PM";

	usb_hub_reset_pm: usb-hub-reset-pm {
		pins = "gpio3";
		function = PMIC_GPIO_FUNC_NORMAL;

		input-disable;
		output-high;
	};

	usb_hub_reset_pm_device: usb-hub-reset-pm-device {
		pins = "gpio3";
		function = PMIC_GPIO_FUNC_NORMAL;

		output-low;
	};

	usb_sw_sel_pm: usb-sw-sel-pm {
		pins = "gpio4";
		function = PMIC_GPIO_FUNC_NORMAL;

		power-source = <PM8916_GPIO_VPH>;
		input-disable;
		output-high;
	};

	usb_sw_sel_pm_device: usb-sw-sel-pm-device {
		pins = "gpio4";
		function = PMIC_GPIO_FUNC_NORMAL;

		power-source = <PM8916_GPIO_VPH>;
		input-disable;
		output-low;
	};

	pm8916_gpios_leds: pm8916-gpios-leds {
		pins = "gpio1", "gpio2";
		function = PMIC_GPIO_FUNC_NORMAL;

		output-low;
	};
};

&pm8916_mpps {
	gpio-line-names =
		"VDD_PX_BIAS",
		"WLAN_LED_CTRL",
		"BT_LED_CTRL",
		"GPIO-F"; /* LS_EXP_GPIO_F, LSEC pin 28 */

	pinctrl-names = "default";
	pinctrl-0 = <&ls_exp_gpio_f>;

	ls_exp_gpio_f: pm8916-mpp4 {
		pins = "mpp4";
		function = "digital";

		output-low;
		power-source = <PM8916_MPP_L5>;	// 1.8V
	};

	pm8916_mpps_leds: pm8916-mpps-leds {
		pins = "mpp2", "mpp3";
		function = "digital";

		output-low;
	};
};<|MERGE_RESOLUTION|>--- conflicted
+++ resolved
@@ -197,83 +197,6 @@
 			#address-cells = <1>;
 			#size-cells = <0>;
 
-<<<<<<< HEAD
-		/*
-		Internal Codec
-			playback - Primary MI2S
-			capture - Ter MI2S
-
-		External Primary:
-			playback - secondary MI2S
-			capture - Quat MI2S
-
-		External Secondary:
-			playback - Quat MI2S
-			capture - Quat MI2S
-
-		*/
-
-		sound: sound {
-			compatible = "qcom,apq8016-sbc-sndcard";
-			reg = <0x07702000 0x4>, <0x07702004 0x4>;
-			reg-names = "mic-iomux", "spkr-iomux";
-
-			status = "okay";
-			pinctrl-0 = <&cdc_pdm_lines_act &ext_sec_tlmm_lines_act &ext_mclk_tlmm_lines_act>;
-			pinctrl-1 = <&cdc_pdm_lines_sus &ext_sec_tlmm_lines_sus &ext_mclk_tlmm_lines_sus>;
-			pinctrl-names = "default", "sleep";
-			qcom,model = "DB410c";
-			qcom,audio-routing =
-				"AMIC2", "MIC BIAS Internal2",
-				"AMIC3", "MIC BIAS External1";
-
-			external-dai-link@0 {
-				link-name = "ADV7533";
-				cpu {
-					sound-dai = <&lpass MI2S_QUATERNARY>;
-				};
-				codec {
-					sound-dai = <&adv_bridge 0>;
-				};
-			};
-
-			internal-codec-playback-dai-link@0 {
-				link-name = "WCD";
-				cpu {
-					sound-dai = <&lpass MI2S_PRIMARY>;
-				};
-				codec {
-					sound-dai = <&lpass_codec 0>, <&wcd_codec 0>;
-				};
-			};
-
-			internal-codec-capture-dai-link@0 {
-				link-name = "WCD-Capture";
-				cpu {
-					sound-dai = <&lpass MI2S_TERTIARY>;
-				};
-				codec {
-					sound-dai = <&lpass_codec 1>, <&wcd_codec 1>;
-				};
-			};
-		};
-
-		spmi@200f000 {
-			pm8916@0 {
-				gpios@c000 {
-					gpio-line-names =
-						"USR_LED_3_CTRL",
-						"USR_LED_4_CTRL",
-						"USB_HUB_RESET_N_PM",
-						"USB_SW_SEL_PM";
-				};
-				mpps@a000 {
-					gpio-line-names =
-						"VDD_PX_BIAS",
-						"WLAN_LED_CTRL",
-						"BT_LED_CTRL",
-						"GPIO-F"; /* LS_EXP_GPIO_F, LSEC pin 28 */
-=======
 			port@0 {
 				reg = <0>;
 				adv7533_in: endpoint {
@@ -285,7 +208,6 @@
 				reg = <1>;
 				adv7533_out: endpoint {
 					remote-endpoint = <&hdmi_con>;
->>>>>>> 47fac67a
 				};
 			};
 		};
@@ -469,10 +391,6 @@
 };
 
 &wcd_codec {
-<<<<<<< HEAD
-	status = "okay";
-=======
->>>>>>> 47fac67a
 	clocks = <&gcc GCC_CODEC_DIGCODEC_CLK>;
 	clock-names = "mclk";
 	qcom,mbhc-vthreshold-low = <75 150 237 450 500>;
@@ -628,8 +546,6 @@
 	drive-strength = <16>;
 };
 
-<<<<<<< HEAD
-=======
 /*
  * GPIO name legend: proper name = the GPIO line is used as GPIO
  *         NC = not connected (pin out but not routed from the chip to
@@ -654,7 +570,6 @@
  * ones actually used for GPIO.
  */
 
->>>>>>> 47fac67a
 &msmgpio {
 	gpio-line-names =
 		"[UART0_TX]", /* GPIO_0, LSEC pin 5 */
