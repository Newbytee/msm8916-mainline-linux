--- conflicted
+++ resolved
@@ -12,10 +12,7 @@
 	select GENERIC_IRQ_PROBE
 	select GENERIC_PENDING_IRQ if SMP
 	select GENERIC_HARDIRQS_NO_DEPRECATED
-<<<<<<< HEAD
-=======
 	select GENERIC_IRQ_SHOW
->>>>>>> 00b317a4
 
 # FIXME: investigate whether we need/want these options.
 #	select HAVE_IOREMAP_PROT
