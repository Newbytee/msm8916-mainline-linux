--- conflicted
+++ resolved
@@ -300,11 +300,8 @@
  * @chan_id: channel ID for sysfs
  * @dev: class device for sysfs
  * @name: backlink name for sysfs
-<<<<<<< HEAD
-=======
  * @dbg_client_name: slave name for debugfs in format:
  *	dev_name(requester's dev):channel name, for example: "2b00000.mcasp:tx"
->>>>>>> 04d5ce62
  * @device_node: used to add this to the device chan list
  * @local: per-cpu pointer to a struct dma_chan_percpu
  * @client_count: how many clients are using this channel
@@ -323,12 +320,9 @@
 	int chan_id;
 	struct dma_chan_dev *dev;
 	const char *name;
-<<<<<<< HEAD
-=======
 #ifdef CONFIG_DEBUG_FS
 	char *dbg_client_name;
 #endif
->>>>>>> 04d5ce62
 
 	struct list_head device_node;
 	struct dma_chan_percpu __percpu *local;
@@ -815,13 +809,9 @@
  *     called and there are no further references to this structure. This
  *     must be implemented to free resources however many existing drivers
  *     do not and are therefore not safe to unbind while in use.
-<<<<<<< HEAD
- *
-=======
  * @dbg_summary_show: optional routine to show contents in debugfs; default code
  *     will be used when this is omitted, but custom code can show extra,
  *     controller specific information.
->>>>>>> 04d5ce62
  */
 struct dma_device {
 	struct kref ref;
@@ -843,11 +833,8 @@
 	int dev_id;
 	struct device *dev;
 	struct module *owner;
-<<<<<<< HEAD
-=======
 	struct ida chan_ida;
 	struct mutex chan_mutex;	/* to protect chan_ida */
->>>>>>> 04d5ce62
 
 	u32 src_addr_widths;
 	u32 dst_addr_widths;
@@ -912,14 +899,11 @@
 					    struct dma_tx_state *txstate);
 	void (*device_issue_pending)(struct dma_chan *chan);
 	void (*device_release)(struct dma_device *dev);
-<<<<<<< HEAD
-=======
 	/* debugfs support */
 #ifdef CONFIG_DEBUG_FS
 	void (*dbg_summary_show)(struct seq_file *s, struct dma_device *dev);
 	struct dentry *dbg_dev_root;
 #endif
->>>>>>> 04d5ce62
 };
 
 static inline int dmaengine_slave_config(struct dma_chan *chan,
@@ -1588,14 +1572,7 @@
 	case DMA_DEV_TO_DEV:
 		return "DEV_TO_DEV";
 	default:
-<<<<<<< HEAD
-		break;
-	}
-
-	return "invalid";
-=======
 		return "invalid";
 	}
->>>>>>> 04d5ce62
 }
 #endif /* DMAENGINE_H */