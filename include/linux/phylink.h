#ifndef NETDEV_PCS_H
#define NETDEV_PCS_H

#include <linux/phy.h>
#include <linux/spinlock.h>
#include <linux/workqueue.h>

struct device_node;
struct ethtool_cmd;
struct fwnode_handle;
struct net_device;

enum {
	MLO_PAUSE_NONE,
	MLO_PAUSE_RX = BIT(0),
	MLO_PAUSE_TX = BIT(1),
	MLO_PAUSE_TXRX_MASK = MLO_PAUSE_TX | MLO_PAUSE_RX,
	MLO_PAUSE_AN = BIT(2),

	MLO_AN_PHY = 0,	/* Conventional PHY */
	MLO_AN_FIXED,	/* Fixed-link mode */
	MLO_AN_INBAND,	/* In-band protocol */
};

static inline bool phylink_autoneg_inband(unsigned int mode)
{
	return mode == MLO_AN_INBAND;
}

/**
 * struct phylink_link_state - link state structure
 * @advertising: ethtool bitmask containing advertised link modes
 * @lp_advertising: ethtool bitmask containing link partner advertised link
 *   modes
 * @interface: link &typedef phy_interface_t mode
 * @speed: link speed, one of the SPEED_* constants.
 * @duplex: link duplex mode, one of DUPLEX_* constants.
 * @pause: link pause state, described by MLO_PAUSE_* constants.
 * @link: true if the link is up.
 * @an_enabled: true if autonegotiation is enabled/desired.
 * @an_complete: true if autonegotiation has completed.
 */
struct phylink_link_state {
	__ETHTOOL_DECLARE_LINK_MODE_MASK(advertising);
	__ETHTOOL_DECLARE_LINK_MODE_MASK(lp_advertising);
	phy_interface_t interface;
	int speed;
	int duplex;
	int pause;
	unsigned int link:1;
	unsigned int an_enabled:1;
	unsigned int an_complete:1;
};

enum phylink_op_type {
	PHYLINK_NETDEV = 0,
	PHYLINK_DEV,
};

/**
 * struct phylink_config - PHYLINK configuration structure
 * @dev: a pointer to a struct device associated with the MAC
 * @type: operation type of PHYLINK instance
 * @pcs_poll: MAC PCS cannot provide link change interrupt
 * @poll_fixed_state: if true, starts link_poll,
 *		      if MAC link is at %MLO_AN_FIXED mode.
 * @get_fixed_state: callback to execute to determine the fixed link state,
 *		     if MAC link is at %MLO_AN_FIXED mode.
 */
struct phylink_config {
	struct device *dev;
	enum phylink_op_type type;
	bool pcs_poll;
	bool poll_fixed_state;
	void (*get_fixed_state)(struct phylink_config *config,
				struct phylink_link_state *state);
};

/**
 * struct phylink_mac_ops - MAC operations structure.
 * @validate: Validate and update the link configuration.
 * @mac_pcs_get_state: Read the current link state from the hardware.
 * @mac_prepare: prepare for a major reconfiguration of the interface.
 * @mac_config: configure the MAC for the selected mode and state.
 * @mac_finish: finish a major reconfiguration of the interface.
 * @mac_an_restart: restart 802.3z BaseX autonegotiation.
 * @mac_link_down: take the link down.
 * @mac_link_up: allow the link to come up.
 *
 * The individual methods are described more fully below.
 */
struct phylink_mac_ops {
	void (*validate)(struct phylink_config *config,
			 unsigned long *supported,
			 struct phylink_link_state *state);
	void (*mac_pcs_get_state)(struct phylink_config *config,
				  struct phylink_link_state *state);
	int (*mac_prepare)(struct phylink_config *config, unsigned int mode,
			   phy_interface_t iface);
	void (*mac_config)(struct phylink_config *config, unsigned int mode,
			   const struct phylink_link_state *state);
	int (*mac_finish)(struct phylink_config *config, unsigned int mode,
			  phy_interface_t iface);
	void (*mac_an_restart)(struct phylink_config *config);
	void (*mac_link_down)(struct phylink_config *config, unsigned int mode,
			      phy_interface_t interface);
	void (*mac_link_up)(struct phylink_config *config,
			    struct phy_device *phy, unsigned int mode,
			    phy_interface_t interface, int speed, int duplex,
			    bool tx_pause, bool rx_pause);
};

#if 0 /* For kernel-doc purposes only. */
/**
 * validate - Validate and update the link configuration
 * @config: a pointer to a &struct phylink_config.
 * @supported: ethtool bitmask for supported link modes.
 * @state: a pointer to a &struct phylink_link_state.
 *
 * Clear bits in the @supported and @state->advertising masks that
 * are not supportable by the MAC.
 *
 * Note that the PHY may be able to transform from one connection
 * technology to another, so, eg, don't clear 1000BaseX just
 * because the MAC is unable to BaseX mode. This is more about
 * clearing unsupported speeds and duplex settings. The port modes
 * should not be cleared; phylink_set_port_modes() will help with this.
 *
 * If the @state->interface mode is %PHY_INTERFACE_MODE_1000BASEX
 * or %PHY_INTERFACE_MODE_2500BASEX, select the appropriate mode
 * based on @state->advertising and/or @state->speed and update
 * @state->interface accordingly. See phylink_helper_basex_speed().
 *
 * When @state->interface is %PHY_INTERFACE_MODE_NA, phylink expects the
 * MAC driver to return all supported link modes.
 *
 * If the @state->interface mode is not supported, then the @supported
 * mask must be cleared.
 */
void validate(struct phylink_config *config, unsigned long *supported,
	      struct phylink_link_state *state);

/**
 * mac_pcs_get_state() - Read the current inband link state from the hardware
 * @config: a pointer to a &struct phylink_config.
 * @state: a pointer to a &struct phylink_link_state.
 *
 * Read the current inband link state from the MAC PCS, reporting the
 * current speed in @state->speed, duplex mode in @state->duplex, pause
 * mode in @state->pause using the %MLO_PAUSE_RX and %MLO_PAUSE_TX bits,
 * negotiation completion state in @state->an_complete, and link up state
 * in @state->link. If possible, @state->lp_advertising should also be
 * populated.
 */
void mac_pcs_get_state(struct phylink_config *config,
		       struct phylink_link_state *state);

/**
 * mac_prepare() - prepare to change the PHY interface mode
 * @config: a pointer to a &struct phylink_config.
 * @mode: one of %MLO_AN_FIXED, %MLO_AN_PHY, %MLO_AN_INBAND.
 * @iface: interface mode to switch to
 *
 * phylink will call this method at the beginning of a full initialisation
 * of the link, which includes changing the interface mode or at initial
 * startup time. It may be called for the current mode. The MAC driver
 * should perform whatever actions are required, e.g. disabling the
 * Serdes PHY.
 *
 * This will be the first call in the sequence:
 * - mac_prepare()
 * - mac_config()
 * - pcs_config()
 * - possible pcs_an_restart()
 * - mac_finish()
 *
 * Returns zero on success, or negative errno on failure which will be
 * reported to the kernel log.
 */
int mac_prepare(struct phylink_config *config, unsigned int mode,
		phy_interface_t iface);

/**
 * mac_config() - configure the MAC for the selected mode and state
 * @config: a pointer to a &struct phylink_config.
 * @mode: one of %MLO_AN_FIXED, %MLO_AN_PHY, %MLO_AN_INBAND.
 * @state: a pointer to a &struct phylink_link_state.
 *
 * Note - not all members of @state are valid.  In particular,
 * @state->lp_advertising, @state->link, @state->an_complete are never
 * guaranteed to be correct, and so any mac_config() implementation must
 * never reference these fields.
 *
 * (this requires a rewrite - please refer to mac_link_up() for situations
 *  where the PCS and MAC are not tightly integrated.)
 *
 * In all negotiation modes, as defined by @mode, @state->pause indicates the
 * pause settings which should be applied as follows. If %MLO_PAUSE_AN is not
 * set, %MLO_PAUSE_TX and %MLO_PAUSE_RX indicate whether the MAC should send
 * pause frames and/or act on received pause frames respectively. Otherwise,
 * the results of in-band negotiation/status from the MAC PCS should be used
 * to control the MAC pause mode settings.
 *
 * The action performed depends on the currently selected mode:
 *
 * %MLO_AN_FIXED, %MLO_AN_PHY:
 *   Configure for non-inband negotiation mode, where the link settings
 *   are completely communicated via mac_link_up().  The physical link
 *   protocol from the MAC is specified by @state->interface.
 *
 *   @state->advertising may be used, but is not required.
 *
 *   Older drivers (prior to the mac_link_up() change) may use @state->speed,
 *   @state->duplex and @state->pause to configure the MAC, but this is
 *   deprecated; such drivers should be converted to use mac_link_up().
 *
 *   Other members of @state must be ignored.
 *
 *   Valid state members: interface, advertising.
 *   Deprecated state members: speed, duplex, pause.
 *
 * %MLO_AN_INBAND:
 *   place the link in an inband negotiation mode (such as 802.3z
 *   1000base-X or Cisco SGMII mode depending on the @state->interface
 *   mode). In both cases, link state management (whether the link
 *   is up or not) is performed by the MAC, and reported via the
 *   mac_pcs_get_state() callback. Changes in link state must be made
 *   by calling phylink_mac_change().
 *
 *   Interface mode specific details are mentioned below.
 *
 *   If in 802.3z mode, the link speed is fixed, dependent on the
 *   @state->interface. Duplex and pause modes are negotiated via
 *   the in-band configuration word. Advertised pause modes are set
 *   according to the @state->an_enabled and @state->advertising
 *   flags. Beware of MACs which only support full duplex at gigabit
 *   and higher speeds.
 *
 *   If in Cisco SGMII mode, the link speed and duplex mode are passed
 *   in the serial bitstream 16-bit configuration word, and the MAC
 *   should be configured to read these bits and acknowledge the
 *   configuration word. Nothing is advertised by the MAC. The MAC is
 *   responsible for reading the configuration word and configuring
 *   itself accordingly.
 *
 *   Valid state members: interface, an_enabled, pause, advertising.
 *
 * Implementations are expected to update the MAC to reflect the
 * requested settings - i.o.w., if nothing has changed between two
 * calls, no action is expected.  If only flow control settings have
 * changed, flow control should be updated *without* taking the link
 * down.  This "update" behaviour is critical to avoid bouncing the
 * link up status.
 */
void mac_config(struct phylink_config *config, unsigned int mode,
		const struct phylink_link_state *state);

/**
 * mac_finish() - finish a to change the PHY interface mode
 * @config: a pointer to a &struct phylink_config.
 * @mode: one of %MLO_AN_FIXED, %MLO_AN_PHY, %MLO_AN_INBAND.
 * @iface: interface mode to switch to
 *
 * phylink will call this if it called mac_prepare() to allow the MAC to
 * complete any necessary steps after the MAC and PCS have been configured
 * for the @mode and @iface. E.g. a MAC driver may wish to re-enable the
 * Serdes PHY here if it was previously disabled by mac_prepare().
 *
 * Returns zero on success, or negative errno on failure which will be
 * reported to the kernel log.
 */
int mac_finish(struct phylink_config *config, unsigned int mode,
		phy_interface_t iface);

/**
 * mac_an_restart() - restart 802.3z BaseX autonegotiation
 * @config: a pointer to a &struct phylink_config.
 */
void mac_an_restart(struct phylink_config *config);

/**
 * mac_link_down() - take the link down
 * @config: a pointer to a &struct phylink_config.
 * @mode: link autonegotiation mode
 * @interface: link &typedef phy_interface_t mode
 *
 * If @mode is not an in-band negotiation mode (as defined by
 * phylink_autoneg_inband()), force the link down and disable any
 * Energy Efficient Ethernet MAC configuration. Interface type
 * selection must be done in mac_config().
 */
void mac_link_down(struct phylink_config *config, unsigned int mode,
		   phy_interface_t interface);

/**
 * mac_link_up() - allow the link to come up
 * @config: a pointer to a &struct phylink_config.
 * @phy: any attached phy
 * @mode: link autonegotiation mode
 * @interface: link &typedef phy_interface_t mode
 * @speed: link speed
 * @duplex: link duplex
 * @tx_pause: link transmit pause enablement status
 * @rx_pause: link receive pause enablement status
 *
 * Configure the MAC for an established link.
 *
 * @speed, @duplex, @tx_pause and @rx_pause indicate the finalised link
 * settings, and should be used to configure the MAC block appropriately
 * where these settings are not automatically conveyed from the PCS block,
 * or if in-band negotiation (as defined by phylink_autoneg_inband(@mode))
 * is disabled.
 *
 * Note that when 802.3z in-band negotiation is in use, it is possible
 * that the user wishes to override the pause settings, and this should
 * be allowed when considering the implementation of this method.
 *
 * If in-band negotiation mode is disabled, allow the link to come up. If
 * @phy is non-%NULL, configure Energy Efficient Ethernet by calling
 * phy_init_eee() and perform appropriate MAC configuration for EEE.
 * Interface type selection must be done in mac_config().
 */
void mac_link_up(struct phylink_config *config, struct phy_device *phy,
		 unsigned int mode, phy_interface_t interface,
		 int speed, int duplex, bool tx_pause, bool rx_pause);
#endif

struct phylink_pcs_ops;

/**
 * struct phylink_pcs - PHYLINK PCS instance
 * @ops: a pointer to the &struct phylink_pcs_ops structure
 * @poll: poll the PCS for link changes
 *
 * This structure is designed to be embedded within the PCS private data,
 * and will be passed between phylink and the PCS.
 */
struct phylink_pcs {
	const struct phylink_pcs_ops *ops;
	bool poll;
};

/**
 * struct phylink_pcs_ops - MAC PCS operations structure.
 * @pcs_get_state: read the current MAC PCS link state from the hardware.
 * @pcs_config: configure the MAC PCS for the selected mode and state.
 * @pcs_an_restart: restart 802.3z BaseX autonegotiation.
 * @pcs_link_up: program the PCS for the resolved link configuration
 *               (where necessary).
 */
struct phylink_pcs_ops {
	void (*pcs_get_state)(struct phylink_pcs *pcs,
			      struct phylink_link_state *state);
	int (*pcs_config)(struct phylink_pcs *pcs, unsigned int mode,
			  phy_interface_t interface,
			  const unsigned long *advertising,
			  bool permit_pause_to_mac);
	void (*pcs_an_restart)(struct phylink_pcs *pcs);
	void (*pcs_link_up)(struct phylink_pcs *pcs, unsigned int mode,
			    phy_interface_t interface, int speed, int duplex);
};

#if 0 /* For kernel-doc purposes only. */
/**
 * pcs_get_state() - Read the current inband link state from the hardware
 * @pcs: a pointer to a &struct phylink_pcs.
 * @state: a pointer to a &struct phylink_link_state.
 *
 * Read the current inband link state from the MAC PCS, reporting the
 * current speed in @state->speed, duplex mode in @state->duplex, pause
 * mode in @state->pause using the %MLO_PAUSE_RX and %MLO_PAUSE_TX bits,
 * negotiation completion state in @state->an_complete, and link up state
 * in @state->link. If possible, @state->lp_advertising should also be
 * populated.
 *
 * When present, this overrides mac_pcs_get_state() in &struct
 * phylink_mac_ops.
 */
void pcs_get_state(struct phylink_pcs *pcs,
		   struct phylink_link_state *state);

/**
 * pcs_config() - Configure the PCS mode and advertisement
 * @pcs: a pointer to a &struct phylink_pcs.
 * @mode: one of %MLO_AN_FIXED, %MLO_AN_PHY, %MLO_AN_INBAND.
 * @interface: interface mode to be used
 * @advertising: adertisement ethtool link mode mask
 * @permit_pause_to_mac: permit forwarding pause resolution to MAC
 *
 * Configure the PCS for the operating mode, the interface mode, and set
 * the advertisement mask. @permit_pause_to_mac indicates whether the
 * hardware may forward the pause mode resolution to the MAC.
 *
 * When operating in %MLO_AN_INBAND, inband should always be enabled,
 * otherwise inband should be disabled.
 *
 * For SGMII, there is no advertisement from the MAC side, the PCS should
 * be programmed to acknowledge the inband word from the PHY.
 *
 * For 1000BASE-X, the advertisement should be programmed into the PCS.
 *
 * For most 10GBASE-R, there is no advertisement.
 */
int pcs_config(struct phylink_pcs *pcs, unsigned int mode,
<<<<<<< HEAD
	       phy_interface_t interface, const unsigned long *advertising);
=======
	       phy_interface_t interface, const unsigned long *advertising,
	       bool permit_pause_to_mac);
>>>>>>> d012a719

/**
 * pcs_an_restart() - restart 802.3z BaseX autonegotiation
 * @pcs: a pointer to a &struct phylink_pcs.
 *
 * When PCS ops are present, this overrides mac_an_restart() in &struct
 * phylink_mac_ops.
 */
void pcs_an_restart(struct phylink_pcs *pcs);

/**
 * pcs_link_up() - program the PCS for the resolved link configuration
 * @pcs: a pointer to a &struct phylink_pcs.
 * @mode: link autonegotiation mode
 * @interface: link &typedef phy_interface_t mode
 * @speed: link speed
 * @duplex: link duplex
 *
 * This call will be made just before mac_link_up() to inform the PCS of
 * the resolved link parameters. For example, a PCS operating in SGMII
 * mode without in-band AN needs to be manually configured for the link
 * and duplex setting. Otherwise, this should be a no-op.
 */
void pcs_link_up(struct phylink_pcs *pcs, unsigned int mode,
		 phy_interface_t interface, int speed, int duplex);
#endif

struct phylink *phylink_create(struct phylink_config *, struct fwnode_handle *,
			       phy_interface_t iface,
			       const struct phylink_mac_ops *mac_ops);
void phylink_set_pcs(struct phylink *, struct phylink_pcs *pcs);
void phylink_destroy(struct phylink *);

int phylink_connect_phy(struct phylink *, struct phy_device *);
int phylink_of_phy_connect(struct phylink *, struct device_node *, u32 flags);
void phylink_disconnect_phy(struct phylink *);

void phylink_mac_change(struct phylink *, bool up);

void phylink_start(struct phylink *);
void phylink_stop(struct phylink *);

void phylink_ethtool_get_wol(struct phylink *, struct ethtool_wolinfo *);
int phylink_ethtool_set_wol(struct phylink *, struct ethtool_wolinfo *);

int phylink_ethtool_ksettings_get(struct phylink *,
				  struct ethtool_link_ksettings *);
int phylink_ethtool_ksettings_set(struct phylink *,
				  const struct ethtool_link_ksettings *);
int phylink_ethtool_nway_reset(struct phylink *);
void phylink_ethtool_get_pauseparam(struct phylink *,
				    struct ethtool_pauseparam *);
int phylink_ethtool_set_pauseparam(struct phylink *,
				   struct ethtool_pauseparam *);
int phylink_get_eee_err(struct phylink *);
int phylink_init_eee(struct phylink *, bool);
int phylink_ethtool_get_eee(struct phylink *, struct ethtool_eee *);
int phylink_ethtool_set_eee(struct phylink *, struct ethtool_eee *);
int phylink_mii_ioctl(struct phylink *, struct ifreq *, int);
int phylink_speed_down(struct phylink *pl, bool sync);
int phylink_speed_up(struct phylink *pl);

#define phylink_zero(bm) \
	bitmap_zero(bm, __ETHTOOL_LINK_MODE_MASK_NBITS)
#define __phylink_do_bit(op, bm, mode) \
	op(ETHTOOL_LINK_MODE_ ## mode ## _BIT, bm)

#define phylink_set(bm, mode)	__phylink_do_bit(__set_bit, bm, mode)
#define phylink_clear(bm, mode)	__phylink_do_bit(__clear_bit, bm, mode)
#define phylink_test(bm, mode)	__phylink_do_bit(test_bit, bm, mode)

void phylink_set_port_modes(unsigned long *bits);
void phylink_helper_basex_speed(struct phylink_link_state *state);

void phylink_mii_c22_pcs_get_state(struct mdio_device *pcs,
				   struct phylink_link_state *state);
int phylink_mii_c22_pcs_set_advertisement(struct mdio_device *pcs,
					  phy_interface_t interface,
					  const unsigned long *advertising);
int phylink_mii_c22_pcs_config(struct mdio_device *pcs, unsigned int mode,
			       phy_interface_t interface,
			       const unsigned long *advertising);
void phylink_mii_c22_pcs_an_restart(struct mdio_device *pcs);

void phylink_mii_c45_pcs_get_state(struct mdio_device *pcs,
				   struct phylink_link_state *state);
#endif<|MERGE_RESOLUTION|>--- conflicted
+++ resolved
@@ -402,12 +402,8 @@
  * For most 10GBASE-R, there is no advertisement.
  */
 int pcs_config(struct phylink_pcs *pcs, unsigned int mode,
-<<<<<<< HEAD
-	       phy_interface_t interface, const unsigned long *advertising);
-=======
 	       phy_interface_t interface, const unsigned long *advertising,
 	       bool permit_pause_to_mac);
->>>>>>> d012a719
 
 /**
  * pcs_an_restart() - restart 802.3z BaseX autonegotiation
