/* SPDX-License-Identifier: GPL-2.0-or-later */
/*
 * INET		An implementation of the TCP/IP protocol suite for the LINUX
 *		operating system.  INET is implemented using the  BSD Socket
 *		interface as the means of communication with the user level.
 *
 *		Definitions for the TCP protocol.
 *
 * Version:	@(#)tcp.h	1.0.2	04/28/93
 *
 * Author:	Fred N. van Kempen, <waltje@uWalt.NL.Mugnet.ORG>
 */
#ifndef _LINUX_TCP_H
#define _LINUX_TCP_H


#include <linux/skbuff.h>
#include <linux/win_minmax.h>
#include <net/sock.h>
#include <net/inet_connection_sock.h>
#include <net/inet_timewait_sock.h>
#include <uapi/linux/tcp.h>

static inline struct tcphdr *tcp_hdr(const struct sk_buff *skb)
{
	return (struct tcphdr *)skb_transport_header(skb);
}

static inline unsigned int __tcp_hdrlen(const struct tcphdr *th)
{
	return th->doff * 4;
}

static inline unsigned int tcp_hdrlen(const struct sk_buff *skb)
{
	return __tcp_hdrlen(tcp_hdr(skb));
}

static inline struct tcphdr *inner_tcp_hdr(const struct sk_buff *skb)
{
	return (struct tcphdr *)skb_inner_transport_header(skb);
}

static inline unsigned int inner_tcp_hdrlen(const struct sk_buff *skb)
{
	return inner_tcp_hdr(skb)->doff * 4;
}

static inline unsigned int tcp_optlen(const struct sk_buff *skb)
{
	return (tcp_hdr(skb)->doff - 5) * 4;
}

/* TCP Fast Open */
#define TCP_FASTOPEN_COOKIE_MIN	4	/* Min Fast Open Cookie size in bytes */
#define TCP_FASTOPEN_COOKIE_MAX	16	/* Max Fast Open Cookie size in bytes */
#define TCP_FASTOPEN_COOKIE_SIZE 8	/* the size employed by this impl. */

/* TCP Fast Open Cookie as stored in memory */
struct tcp_fastopen_cookie {
	__le64	val[DIV_ROUND_UP(TCP_FASTOPEN_COOKIE_MAX, sizeof(u64))];
	s8	len;
	bool	exp;	/* In RFC6994 experimental option format */
};

/* This defines a selective acknowledgement block. */
struct tcp_sack_block_wire {
	__be32	start_seq;
	__be32	end_seq;
};

struct tcp_sack_block {
	u32	start_seq;
	u32	end_seq;
};

/*These are used to set the sack_ok field in struct tcp_options_received */
#define TCP_SACK_SEEN     (1 << 0)   /*1 = peer is SACK capable, */
#define TCP_DSACK_SEEN    (1 << 2)   /*1 = DSACK was received from peer*/

struct tcp_options_received {
/*	PAWS/RTTM data	*/
	int	ts_recent_stamp;/* Time we stored ts_recent (for aging) */
	u32	ts_recent;	/* Time stamp to echo next		*/
	u32	rcv_tsval;	/* Time stamp value             	*/
	u32	rcv_tsecr;	/* Time stamp echo reply        	*/
	u16 	saw_tstamp : 1,	/* Saw TIMESTAMP on last packet		*/
		tstamp_ok : 1,	/* TIMESTAMP seen on SYN packet		*/
		dsack : 1,	/* D-SACK is scheduled			*/
		wscale_ok : 1,	/* Wscale seen on SYN packet		*/
		sack_ok : 3,	/* SACK seen on SYN packet		*/
		smc_ok : 1,	/* SMC seen on SYN packet		*/
		snd_wscale : 4,	/* Window scaling received from sender	*/
		rcv_wscale : 4;	/* Window scaling to send to receiver	*/
	u8	num_sacks;	/* Number of SACK blocks		*/
	u16	user_mss;	/* mss requested by user in ioctl	*/
	u16	mss_clamp;	/* Maximal mss, negotiated at connection setup */
};

static inline void tcp_clear_options(struct tcp_options_received *rx_opt)
{
	rx_opt->tstamp_ok = rx_opt->sack_ok = 0;
	rx_opt->wscale_ok = rx_opt->snd_wscale = 0;
#if IS_ENABLED(CONFIG_SMC)
	rx_opt->smc_ok = 0;
#endif
}

/* This is the max number of SACKS that we'll generate and process. It's safe
 * to increase this, although since:
 *   size = TCPOLEN_SACK_BASE_ALIGNED (4) + n * TCPOLEN_SACK_PERBLOCK (8)
 * only four options will fit in a standard TCP header */
#define TCP_NUM_SACKS 4

struct tcp_request_sock_ops;

struct tcp_request_sock {
	struct inet_request_sock 	req;
	const struct tcp_request_sock_ops *af_specific;
	u64				snt_synack; /* first SYNACK sent time */
	bool				tfo_listener;
	bool				is_mptcp;
#if IS_ENABLED(CONFIG_MPTCP)
	bool				drop_req;
#endif
	u32				txhash;
	u32				rcv_isn;
	u32				snt_isn;
	u32				ts_off;
	u32				last_oow_ack_time; /* last SYNACK */
	u32				rcv_nxt; /* the ack # by SYNACK. For
						  * FastOpen it's the seq#
						  * after data-in-SYN.
						  */
};

static inline struct tcp_request_sock *tcp_rsk(const struct request_sock *req)
{
	return (struct tcp_request_sock *)req;
}

struct tcp_sock {
	/* inet_connection_sock has to be the first member of tcp_sock */
	struct inet_connection_sock	inet_conn;
	u16	tcp_header_len;	/* Bytes of tcp header to send		*/
	u16	gso_segs;	/* Max number of segs per GSO packet	*/

/*
 *	Header prediction flags
 *	0x5?10 << 16 + snd_wnd in net byte order
 */
	__be32	pred_flags;

/*
 *	RFC793 variables by their proper names. This means you can
 *	read the code and the spec side by side (and laugh ...)
 *	See RFC793 and RFC1122. The RFC writes these in capitals.
 */
	u64	bytes_received;	/* RFC4898 tcpEStatsAppHCThruOctetsReceived
				 * sum(delta(rcv_nxt)), or how many bytes
				 * were acked.
				 */
	u32	segs_in;	/* RFC4898 tcpEStatsPerfSegsIn
				 * total number of segments in.
				 */
	u32	data_segs_in;	/* RFC4898 tcpEStatsPerfDataSegsIn
				 * total number of data segments in.
				 */
 	u32	rcv_nxt;	/* What we want to receive next 	*/
	u32	copied_seq;	/* Head of yet unread data		*/
	u32	rcv_wup;	/* rcv_nxt on last window update sent	*/
 	u32	snd_nxt;	/* Next sequence we send		*/
	u32	segs_out;	/* RFC4898 tcpEStatsPerfSegsOut
				 * The total number of segments sent.
				 */
	u32	data_segs_out;	/* RFC4898 tcpEStatsPerfDataSegsOut
				 * total number of data segments sent.
				 */
	u64	bytes_sent;	/* RFC4898 tcpEStatsPerfHCDataOctetsOut
				 * total number of data bytes sent.
				 */
	u64	bytes_acked;	/* RFC4898 tcpEStatsAppHCThruOctetsAcked
				 * sum(delta(snd_una)), or how many bytes
				 * were acked.
				 */
	u32	dsack_dups;	/* RFC4898 tcpEStatsStackDSACKDups
				 * total number of DSACK blocks received
				 */
 	u32	snd_una;	/* First byte we want an ack for	*/
 	u32	snd_sml;	/* Last byte of the most recently transmitted small packet */
	u32	rcv_tstamp;	/* timestamp of last received ACK (for keepalives) */
	u32	lsndtime;	/* timestamp of last sent data packet (for restart window) */
	u32	last_oow_ack_time;  /* timestamp of last out-of-window ACK */
	u32	compressed_ack_rcv_nxt;

	u32	tsoffset;	/* timestamp offset */

	struct list_head tsq_node; /* anchor in tsq_tasklet.head list */
	struct list_head tsorted_sent_queue; /* time-sorted sent but un-SACKed skbs */

	u32	snd_wl1;	/* Sequence for window update		*/
	u32	snd_wnd;	/* The window we expect to receive	*/
	u32	max_window;	/* Maximal window ever seen from peer	*/
	u32	mss_cache;	/* Cached effective mss, not including SACKS */

	u32	window_clamp;	/* Maximal window to advertise		*/
	u32	rcv_ssthresh;	/* Current window clamp			*/

	/* Information of the most recently (s)acked skb */
	struct tcp_rack {
		u64 mstamp; /* (Re)sent time of the skb */
		u32 rtt_us;  /* Associated RTT */
		u32 end_seq; /* Ending TCP sequence of the skb */
		u32 last_delivered; /* tp->delivered at last reo_wnd adj */
		u8 reo_wnd_steps;   /* Allowed reordering window */
#define TCP_RACK_RECOVERY_THRESH 16
		u8 reo_wnd_persist:5, /* No. of recovery since last adj */
		   dsack_seen:1, /* Whether DSACK seen after last adj */
		   advanced:1;	 /* mstamp advanced since last lost marking */
	} rack;
	u16	advmss;		/* Advertised MSS			*/
	u8	compressed_ack;
<<<<<<< HEAD
	u8	dup_ack_counter;
=======
	u8	dup_ack_counter:2,
		tlp_retrans:1,	/* TLP is a retransmission */
		unused:5;
>>>>>>> 84569f32
	u32	chrono_start;	/* Start time in jiffies of a TCP chrono */
	u32	chrono_stat[3];	/* Time in jiffies for chrono_stat stats */
	u8	chrono_type:2,	/* current chronograph type */
		rate_app_limited:1,  /* rate_{delivered,interval_us} limited? */
		fastopen_connect:1, /* FASTOPEN_CONNECT sockopt */
		fastopen_no_cookie:1, /* Allow send/recv SYN+data without a cookie */
		is_sack_reneg:1,    /* in recovery from loss with SACK reneg? */
		fastopen_client_fail:2; /* reason why fastopen failed */
	u8	nonagle     : 4,/* Disable Nagle algorithm?             */
		thin_lto    : 1,/* Use linear timeouts for thin streams */
		recvmsg_inq : 1,/* Indicate # of bytes in queue upon recvmsg */
		repair      : 1,
		frto        : 1;/* F-RTO (RFC5682) activated in CA_Loss */
	u8	repair_queue;
	u8	syn_data:1,	/* SYN includes data */
		syn_fastopen:1,	/* SYN includes Fast Open option */
		syn_fastopen_exp:1,/* SYN includes Fast Open exp. option */
		syn_fastopen_ch:1, /* Active TFO re-enabling probe */
		syn_data_acked:1,/* data in SYN is acked by SYN-ACK */
		save_syn:1,	/* Save headers of SYN packet */
		is_cwnd_limited:1,/* forward progress limited by snd_cwnd? */
		syn_smc:1;	/* SYN includes SMC */
	u32	tlp_high_seq;	/* snd_nxt at the time of TLP */

	u32	tcp_tx_delay;	/* delay (in usec) added to TX packets */
	u64	tcp_wstamp_ns;	/* departure time for next sent data packet */
	u64	tcp_clock_cache; /* cache last tcp_clock_ns() (see tcp_mstamp_refresh()) */

/* RTT measurement */
	u64	tcp_mstamp;	/* most recent packet received/sent */
	u32	srtt_us;	/* smoothed round trip time << 3 in usecs */
	u32	mdev_us;	/* medium deviation			*/
	u32	mdev_max_us;	/* maximal mdev for the last rtt period	*/
	u32	rttvar_us;	/* smoothed mdev_max			*/
	u32	rtt_seq;	/* sequence number to update rttvar	*/
	struct  minmax rtt_min;

	u32	packets_out;	/* Packets which are "in flight"	*/
	u32	retrans_out;	/* Retransmitted packets out		*/
	u32	max_packets_out;  /* max packets_out in last window */
	u32	max_packets_seq;  /* right edge of max_packets_out flight */

	u16	urg_data;	/* Saved octet of OOB data and control flags */
	u8	ecn_flags;	/* ECN status bits.			*/
	u8	keepalive_probes; /* num of allowed keep alive probes	*/
	u32	reordering;	/* Packet reordering metric.		*/
	u32	reord_seen;	/* number of data packet reordering events */
	u32	snd_up;		/* Urgent pointer		*/

/*
 *      Options received (usually on last packet, some only on SYN packets).
 */
	struct tcp_options_received rx_opt;

/*
 *	Slow start and congestion control (see also Nagle, and Karn & Partridge)
 */
 	u32	snd_ssthresh;	/* Slow start size threshold		*/
 	u32	snd_cwnd;	/* Sending congestion window		*/
	u32	snd_cwnd_cnt;	/* Linear increase counter		*/
	u32	snd_cwnd_clamp; /* Do not allow snd_cwnd to grow above this */
	u32	snd_cwnd_used;
	u32	snd_cwnd_stamp;
	u32	prior_cwnd;	/* cwnd right before starting loss recovery */
	u32	prr_delivered;	/* Number of newly delivered packets to
				 * receiver in Recovery. */
	u32	prr_out;	/* Total number of pkts sent during Recovery. */
	u32	delivered;	/* Total data packets delivered incl. rexmits */
	u32	delivered_ce;	/* Like the above but only ECE marked packets */
	u32	lost;		/* Total data packets lost incl. rexmits */
	u32	app_limited;	/* limited until "delivered" reaches this val */
	u64	first_tx_mstamp;  /* start of window send phase */
	u64	delivered_mstamp; /* time we reached "delivered" */
	u32	rate_delivered;    /* saved rate sample: packets delivered */
	u32	rate_interval_us;  /* saved rate sample: time elapsed */

 	u32	rcv_wnd;	/* Current receiver window		*/
	u32	write_seq;	/* Tail(+1) of data held in tcp send buffer */
	u32	notsent_lowat;	/* TCP_NOTSENT_LOWAT */
	u32	pushed_seq;	/* Last pushed seq, required to talk to windows */
	u32	lost_out;	/* Lost packets			*/
	u32	sacked_out;	/* SACK'd packets			*/

	struct hrtimer	pacing_timer;
	struct hrtimer	compressed_ack_timer;

	/* from STCP, retrans queue hinting */
	struct sk_buff* lost_skb_hint;
	struct sk_buff *retransmit_skb_hint;

	/* OOO segments go in this rbtree. Socket lock must be held. */
	struct rb_root	out_of_order_queue;
	struct sk_buff	*ooo_last_skb; /* cache rb_last(out_of_order_queue) */

	/* SACKs data, these 2 need to be together (see tcp_options_write) */
	struct tcp_sack_block duplicate_sack[1]; /* D-SACK block */
	struct tcp_sack_block selective_acks[4]; /* The SACKS themselves*/

	struct tcp_sack_block recv_sack_cache[4];

	struct sk_buff *highest_sack;   /* skb just after the highest
					 * skb with SACKed bit set
					 * (validity guaranteed only if
					 * sacked_out > 0)
					 */

	int     lost_cnt_hint;

	u32	prior_ssthresh; /* ssthresh saved at recovery start	*/
	u32	high_seq;	/* snd_nxt at onset of congestion	*/

	u32	retrans_stamp;	/* Timestamp of the last retransmit,
				 * also used in SYN-SENT to remember stamp of
				 * the first SYN. */
	u32	undo_marker;	/* snd_una upon a new recovery episode. */
	int	undo_retrans;	/* number of undoable retransmissions. */
	u64	bytes_retrans;	/* RFC4898 tcpEStatsPerfOctetsRetrans
				 * Total data bytes retransmitted
				 */
	u32	total_retrans;	/* Total retransmits for entire connection */

	u32	urg_seq;	/* Seq of received urgent pointer */
	unsigned int		keepalive_time;	  /* time before keep alive takes place */
	unsigned int		keepalive_intvl;  /* time interval between keep alive probes */

	int			linger2;


/* Sock_ops bpf program related variables */
#ifdef CONFIG_BPF
	u8	bpf_sock_ops_cb_flags;  /* Control calling BPF programs
					 * values defined in uapi/linux/tcp.h
					 */
#define BPF_SOCK_OPS_TEST_FLAG(TP, ARG) (TP->bpf_sock_ops_cb_flags & ARG)
#else
#define BPF_SOCK_OPS_TEST_FLAG(TP, ARG) 0
#endif

	u16 timeout_rehash;	/* Timeout-triggered rehash attempts */

	u32 rcv_ooopack; /* Received out-of-order packets, for tcpinfo */

/* Receiver side RTT estimation */
	u32 rcv_rtt_last_tsecr;
	struct {
		u32	rtt_us;
		u32	seq;
		u64	time;
	} rcv_rtt_est;

/* Receiver queue space */
	struct {
		u32	space;
		u32	seq;
		u64	time;
	} rcvq_space;

/* TCP-specific MTU probe information. */
	struct {
		u32		  probe_seq_start;
		u32		  probe_seq_end;
	} mtu_probe;
	u32	mtu_info; /* We received an ICMP_FRAG_NEEDED / ICMPV6_PKT_TOOBIG
			   * while socket was owned by user.
			   */
#if IS_ENABLED(CONFIG_MPTCP)
	bool	is_mptcp;
#endif

#ifdef CONFIG_TCP_MD5SIG
/* TCP AF-Specific parts; only used by MD5 Signature support so far */
	const struct tcp_sock_af_ops	*af_specific;

/* TCP MD5 Signature Option information */
	struct tcp_md5sig_info	__rcu *md5sig_info;
#endif

/* TCP fastopen related information */
	struct tcp_fastopen_request *fastopen_req;
	/* fastopen_rsk points to request_sock that resulted in this big
	 * socket. Used to retransmit SYNACKs etc.
	 */
	struct request_sock __rcu *fastopen_rsk;
	u32	*saved_syn;
};

enum tsq_enum {
	TSQ_THROTTLED,
	TSQ_QUEUED,
	TCP_TSQ_DEFERRED,	   /* tcp_tasklet_func() found socket was owned */
	TCP_WRITE_TIMER_DEFERRED,  /* tcp_write_timer() found socket was owned */
	TCP_DELACK_TIMER_DEFERRED, /* tcp_delack_timer() found socket was owned */
	TCP_MTU_REDUCED_DEFERRED,  /* tcp_v{4|6}_err() could not call
				    * tcp_v{4|6}_mtu_reduced()
				    */
};

enum tsq_flags {
	TSQF_THROTTLED			= (1UL << TSQ_THROTTLED),
	TSQF_QUEUED			= (1UL << TSQ_QUEUED),
	TCPF_TSQ_DEFERRED		= (1UL << TCP_TSQ_DEFERRED),
	TCPF_WRITE_TIMER_DEFERRED	= (1UL << TCP_WRITE_TIMER_DEFERRED),
	TCPF_DELACK_TIMER_DEFERRED	= (1UL << TCP_DELACK_TIMER_DEFERRED),
	TCPF_MTU_REDUCED_DEFERRED	= (1UL << TCP_MTU_REDUCED_DEFERRED),
};

static inline struct tcp_sock *tcp_sk(const struct sock *sk)
{
	return (struct tcp_sock *)sk;
}

struct tcp_timewait_sock {
	struct inet_timewait_sock tw_sk;
#define tw_rcv_nxt tw_sk.__tw_common.skc_tw_rcv_nxt
#define tw_snd_nxt tw_sk.__tw_common.skc_tw_snd_nxt
	u32			  tw_rcv_wnd;
	u32			  tw_ts_offset;
	u32			  tw_ts_recent;

	/* The time we sent the last out-of-window ACK: */
	u32			  tw_last_oow_ack_time;

	int			  tw_ts_recent_stamp;
	u32			  tw_tx_delay;
#ifdef CONFIG_TCP_MD5SIG
	struct tcp_md5sig_key	  *tw_md5_key;
#endif
};

static inline struct tcp_timewait_sock *tcp_twsk(const struct sock *sk)
{
	return (struct tcp_timewait_sock *)sk;
}

static inline bool tcp_passive_fastopen(const struct sock *sk)
{
	return sk->sk_state == TCP_SYN_RECV &&
	       rcu_access_pointer(tcp_sk(sk)->fastopen_rsk) != NULL;
}

static inline void fastopen_queue_tune(struct sock *sk, int backlog)
{
	struct request_sock_queue *queue = &inet_csk(sk)->icsk_accept_queue;
	int somaxconn = READ_ONCE(sock_net(sk)->core.sysctl_somaxconn);

	queue->fastopenq.max_qlen = min_t(unsigned int, backlog, somaxconn);
}

static inline void tcp_move_syn(struct tcp_sock *tp,
				struct request_sock *req)
{
	tp->saved_syn = req->saved_syn;
	req->saved_syn = NULL;
}

static inline void tcp_saved_syn_free(struct tcp_sock *tp)
{
	kfree(tp->saved_syn);
	tp->saved_syn = NULL;
}

struct sk_buff *tcp_get_timestamping_opt_stats(const struct sock *sk);

static inline u16 tcp_mss_clamp(const struct tcp_sock *tp, u16 mss)
{
	/* We use READ_ONCE() here because socket might not be locked.
	 * This happens for listeners.
	 */
	u16 user_mss = READ_ONCE(tp->rx_opt.user_mss);

	return (user_mss && user_mss < mss) ? user_mss : mss;
}

int tcp_skb_shift(struct sk_buff *to, struct sk_buff *from, int pcount,
		  int shiftlen);

void tcp_sock_set_cork(struct sock *sk, bool on);
int tcp_sock_set_keepcnt(struct sock *sk, int val);
int tcp_sock_set_keepidle(struct sock *sk, int val);
int tcp_sock_set_keepintvl(struct sock *sk, int val);
void tcp_sock_set_nodelay(struct sock *sk);
void tcp_sock_set_quickack(struct sock *sk, int val);
int tcp_sock_set_syncnt(struct sock *sk, int val);
void tcp_sock_set_user_timeout(struct sock *sk, u32 val);

#endif	/* _LINUX_TCP_H */<|MERGE_RESOLUTION|>--- conflicted
+++ resolved
@@ -220,13 +220,9 @@
 	} rack;
 	u16	advmss;		/* Advertised MSS			*/
 	u8	compressed_ack;
-<<<<<<< HEAD
-	u8	dup_ack_counter;
-=======
 	u8	dup_ack_counter:2,
 		tlp_retrans:1,	/* TLP is a retransmission */
 		unused:5;
->>>>>>> 84569f32
 	u32	chrono_start;	/* Start time in jiffies of a TCP chrono */
 	u32	chrono_stat[3];	/* Time in jiffies for chrono_stat stats */
 	u8	chrono_type:2,	/* current chronograph type */
