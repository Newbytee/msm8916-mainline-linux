// SPDX-License-Identifier: GPL-2.0
/*
 * Shared application/kernel submission and completion ring pairs, for
 * supporting fast/efficient IO.
 *
 * A note on the read/write ordering memory barriers that are matched between
 * the application and kernel side.
 *
 * After the application reads the CQ ring tail, it must use an
 * appropriate smp_rmb() to pair with the smp_wmb() the kernel uses
 * before writing the tail (using smp_load_acquire to read the tail will
 * do). It also needs a smp_mb() before updating CQ head (ordering the
 * entry load(s) with the head store), pairing with an implicit barrier
 * through a control-dependency in io_get_cqring (smp_store_release to
 * store head will do). Failure to do so could lead to reading invalid
 * CQ entries.
 *
 * Likewise, the application must use an appropriate smp_wmb() before
 * writing the SQ tail (ordering SQ entry stores with the tail store),
 * which pairs with smp_load_acquire in io_get_sqring (smp_store_release
 * to store the tail will do). And it needs a barrier ordering the SQ
 * head load before writing new SQ entries (smp_load_acquire to read
 * head will do).
 *
 * When using the SQ poll thread (IORING_SETUP_SQPOLL), the application
 * needs to check the SQ flags for IORING_SQ_NEED_WAKEUP *after*
 * updating the SQ tail; a full memory barrier smp_mb() is needed
 * between.
 *
 * Also see the examples in the liburing library:
 *
 *	git://git.kernel.dk/liburing
 *
 * io_uring also uses READ/WRITE_ONCE() for _any_ store or load that happens
 * from data shared between the kernel and application. This is done both
 * for ordering purposes, but also to ensure that once a value is loaded from
 * data that the application could potentially modify, it remains stable.
 *
 * Copyright (C) 2018-2019 Jens Axboe
 * Copyright (c) 2018-2019 Christoph Hellwig
 */
#include <linux/kernel.h>
#include <linux/init.h>
#include <linux/errno.h>
#include <linux/syscalls.h>
#include <linux/compat.h>
#include <net/compat.h>
#include <linux/refcount.h>
#include <linux/uio.h>
#include <linux/bits.h>

#include <linux/sched/signal.h>
#include <linux/fs.h>
#include <linux/file.h>
#include <linux/fdtable.h>
#include <linux/mm.h>
#include <linux/mman.h>
#include <linux/percpu.h>
#include <linux/slab.h>
#include <linux/kthread.h>
#include <linux/blkdev.h>
#include <linux/bvec.h>
#include <linux/net.h>
#include <net/sock.h>
#include <net/af_unix.h>
#include <net/scm.h>
#include <linux/anon_inodes.h>
#include <linux/sched/mm.h>
#include <linux/uaccess.h>
#include <linux/nospec.h>
#include <linux/sizes.h>
#include <linux/hugetlb.h>
#include <linux/highmem.h>
#include <linux/namei.h>
#include <linux/fsnotify.h>
#include <linux/fadvise.h>
#include <linux/eventpoll.h>
#include <linux/fs_struct.h>
#include <linux/splice.h>
#include <linux/task_work.h>
#include <linux/pagemap.h>
#include <linux/io_uring.h>
#include <linux/blk-cgroup.h>
#include <linux/audit.h>

#define CREATE_TRACE_POINTS
#include <trace/events/io_uring.h>

#include <uapi/linux/io_uring.h>

#include "internal.h"
#include "io-wq.h"

#define IORING_MAX_ENTRIES	32768
#define IORING_MAX_CQ_ENTRIES	(2 * IORING_MAX_ENTRIES)

/*
 * Shift of 9 is 512 entries, or exactly one page on 64-bit archs
 */
#define IORING_FILE_TABLE_SHIFT	9
#define IORING_MAX_FILES_TABLE	(1U << IORING_FILE_TABLE_SHIFT)
#define IORING_FILE_TABLE_MASK	(IORING_MAX_FILES_TABLE - 1)
#define IORING_MAX_FIXED_FILES	(64 * IORING_MAX_FILES_TABLE)
#define IORING_MAX_RESTRICTIONS	(IORING_RESTRICTION_LAST + \
				 IORING_REGISTER_LAST + IORING_OP_LAST)

struct io_uring {
	u32 head ____cacheline_aligned_in_smp;
	u32 tail ____cacheline_aligned_in_smp;
};

/*
 * This data is shared with the application through the mmap at offsets
 * IORING_OFF_SQ_RING and IORING_OFF_CQ_RING.
 *
 * The offsets to the member fields are published through struct
 * io_sqring_offsets when calling io_uring_setup.
 */
struct io_rings {
	/*
	 * Head and tail offsets into the ring; the offsets need to be
	 * masked to get valid indices.
	 *
	 * The kernel controls head of the sq ring and the tail of the cq ring,
	 * and the application controls tail of the sq ring and the head of the
	 * cq ring.
	 */
	struct io_uring		sq, cq;
	/*
	 * Bitmasks to apply to head and tail offsets (constant, equals
	 * ring_entries - 1)
	 */
	u32			sq_ring_mask, cq_ring_mask;
	/* Ring sizes (constant, power of 2) */
	u32			sq_ring_entries, cq_ring_entries;
	/*
	 * Number of invalid entries dropped by the kernel due to
	 * invalid index stored in array
	 *
	 * Written by the kernel, shouldn't be modified by the
	 * application (i.e. get number of "new events" by comparing to
	 * cached value).
	 *
	 * After a new SQ head value was read by the application this
	 * counter includes all submissions that were dropped reaching
	 * the new SQ head (and possibly more).
	 */
	u32			sq_dropped;
	/*
	 * Runtime SQ flags
	 *
	 * Written by the kernel, shouldn't be modified by the
	 * application.
	 *
	 * The application needs a full memory barrier before checking
	 * for IORING_SQ_NEED_WAKEUP after updating the sq tail.
	 */
	u32			sq_flags;
	/*
	 * Runtime CQ flags
	 *
	 * Written by the application, shouldn't be modified by the
	 * kernel.
	 */
	u32                     cq_flags;
	/*
	 * Number of completion events lost because the queue was full;
	 * this should be avoided by the application by making sure
	 * there are not more requests pending than there is space in
	 * the completion queue.
	 *
	 * Written by the kernel, shouldn't be modified by the
	 * application (i.e. get number of "new events" by comparing to
	 * cached value).
	 *
	 * As completion events come in out of order this counter is not
	 * ordered with any other data.
	 */
	u32			cq_overflow;
	/*
	 * Ring buffer of completion events.
	 *
	 * The kernel writes completion events fresh every time they are
	 * produced, so the application is allowed to modify pending
	 * entries.
	 */
	struct io_uring_cqe	cqes[] ____cacheline_aligned_in_smp;
};

struct io_mapped_ubuf {
	u64		ubuf;
	size_t		len;
	struct		bio_vec *bvec;
	unsigned int	nr_bvecs;
	unsigned long	acct_pages;
};

struct fixed_file_table {
	struct file		**files;
};

struct fixed_file_ref_node {
	struct percpu_ref		refs;
	struct list_head		node;
	struct list_head		file_list;
	struct fixed_file_data		*file_data;
	struct llist_node		llist;
	bool				done;
};

struct fixed_file_data {
	struct fixed_file_table		*table;
	struct io_ring_ctx		*ctx;

	struct fixed_file_ref_node	*node;
	struct percpu_ref		refs;
	struct completion		done;
	struct list_head		ref_list;
	spinlock_t			lock;
};

struct io_buffer {
	struct list_head list;
	__u64 addr;
	__s32 len;
	__u16 bid;
};

struct io_restriction {
	DECLARE_BITMAP(register_op, IORING_REGISTER_LAST);
	DECLARE_BITMAP(sqe_op, IORING_OP_LAST);
	u8 sqe_flags_allowed;
	u8 sqe_flags_required;
	bool registered;
};

struct io_sq_data {
	refcount_t		refs;
	struct mutex		lock;

	/* ctx's that are using this sqd */
	struct list_head	ctx_list;
	struct list_head	ctx_new_list;
	struct mutex		ctx_lock;

	struct task_struct	*thread;
	struct wait_queue_head	wait;

	unsigned		sq_thread_idle;
};

struct io_ring_ctx {
	struct {
		struct percpu_ref	refs;
	} ____cacheline_aligned_in_smp;

	struct {
		unsigned int		flags;
		unsigned int		compat: 1;
		unsigned int		limit_mem: 1;
		unsigned int		cq_overflow_flushed: 1;
		unsigned int		drain_next: 1;
		unsigned int		eventfd_async: 1;
		unsigned int		restricted: 1;
		unsigned int		sqo_dead: 1;

		/*
		 * Ring buffer of indices into array of io_uring_sqe, which is
		 * mmapped by the application using the IORING_OFF_SQES offset.
		 *
		 * This indirection could e.g. be used to assign fixed
		 * io_uring_sqe entries to operations and only submit them to
		 * the queue when needed.
		 *
		 * The kernel modifies neither the indices array nor the entries
		 * array.
		 */
		u32			*sq_array;
		unsigned		cached_sq_head;
		unsigned		sq_entries;
		unsigned		sq_mask;
		unsigned		sq_thread_idle;
		unsigned		cached_sq_dropped;
		unsigned		cached_cq_overflow;
		unsigned long		sq_check_overflow;

		struct list_head	defer_list;
		struct list_head	timeout_list;
		struct list_head	cq_overflow_list;

		struct io_uring_sqe	*sq_sqes;
	} ____cacheline_aligned_in_smp;

	struct io_rings	*rings;

	/* IO offload */
	struct io_wq		*io_wq;

	/*
	 * For SQPOLL usage - we hold a reference to the parent task, so we
	 * have access to the ->files
	 */
	struct task_struct	*sqo_task;

	/* Only used for accounting purposes */
	struct mm_struct	*mm_account;

#ifdef CONFIG_BLK_CGROUP
	struct cgroup_subsys_state	*sqo_blkcg_css;
#endif

	struct io_sq_data	*sq_data;	/* if using sq thread polling */

	struct wait_queue_head	sqo_sq_wait;
	struct list_head	sqd_list;

	/*
	 * If used, fixed file set. Writers must ensure that ->refs is dead,
	 * readers must ensure that ->refs is alive as long as the file* is
	 * used. Only updated through io_uring_register(2).
	 */
	struct fixed_file_data	*file_data;
	unsigned		nr_user_files;

	/* if used, fixed mapped user buffers */
	unsigned		nr_user_bufs;
	struct io_mapped_ubuf	*user_bufs;

	struct user_struct	*user;

	const struct cred	*creds;

#ifdef CONFIG_AUDIT
	kuid_t			loginuid;
	unsigned int		sessionid;
#endif

	struct completion	ref_comp;
	struct completion	sq_thread_comp;

	/* if all else fails... */
	struct io_kiocb		*fallback_req;

#if defined(CONFIG_UNIX)
	struct socket		*ring_sock;
#endif

	struct idr		io_buffer_idr;

	struct idr		personality_idr;

	struct {
		unsigned		cached_cq_tail;
		unsigned		cq_entries;
		unsigned		cq_mask;
		atomic_t		cq_timeouts;
		unsigned		cq_last_tm_flush;
		unsigned long		cq_check_overflow;
		struct wait_queue_head	cq_wait;
		struct fasync_struct	*cq_fasync;
		struct eventfd_ctx	*cq_ev_fd;
	} ____cacheline_aligned_in_smp;

	struct {
		struct mutex		uring_lock;
		wait_queue_head_t	wait;
	} ____cacheline_aligned_in_smp;

	struct {
		spinlock_t		completion_lock;

		/*
		 * ->iopoll_list is protected by the ctx->uring_lock for
		 * io_uring instances that don't use IORING_SETUP_SQPOLL.
		 * For SQPOLL, only the single threaded io_sq_thread() will
		 * manipulate the list, hence no extra locking is needed there.
		 */
		struct list_head	iopoll_list;
		struct hlist_head	*cancel_hash;
		unsigned		cancel_hash_bits;
		bool			poll_multi_file;

		spinlock_t		inflight_lock;
		struct list_head	inflight_list;
	} ____cacheline_aligned_in_smp;

	struct delayed_work		file_put_work;
	struct llist_head		file_put_llist;

	struct work_struct		exit_work;
	struct io_restriction		restrictions;
};

/*
 * First field must be the file pointer in all the
 * iocb unions! See also 'struct kiocb' in <linux/fs.h>
 */
struct io_poll_iocb {
	struct file			*file;
	struct wait_queue_head		*head;
	__poll_t			events;
	bool				done;
	bool				canceled;
	struct wait_queue_entry		wait;
};

struct io_poll_remove {
	struct file			*file;
	u64				addr;
};

struct io_close {
	struct file			*file;
	struct file			*put_file;
	int				fd;
};

struct io_timeout_data {
	struct io_kiocb			*req;
	struct hrtimer			timer;
	struct timespec64		ts;
	enum hrtimer_mode		mode;
};

struct io_accept {
	struct file			*file;
	struct sockaddr __user		*addr;
	int __user			*addr_len;
	int				flags;
	unsigned long			nofile;
};

struct io_sync {
	struct file			*file;
	loff_t				len;
	loff_t				off;
	int				flags;
	int				mode;
};

struct io_cancel {
	struct file			*file;
	u64				addr;
};

struct io_timeout {
	struct file			*file;
	u32				off;
	u32				target_seq;
	struct list_head		list;
	/* head of the link, used by linked timeouts only */
	struct io_kiocb			*head;
};

struct io_timeout_rem {
	struct file			*file;
	u64				addr;

	/* timeout update */
	struct timespec64		ts;
	u32				flags;
};

struct io_rw {
	/* NOTE: kiocb has the file as the first member, so don't do it here */
	struct kiocb			kiocb;
	u64				addr;
	u64				len;
};

struct io_connect {
	struct file			*file;
	struct sockaddr __user		*addr;
	int				addr_len;
};

struct io_sr_msg {
	struct file			*file;
	union {
		struct user_msghdr __user *umsg;
		void __user		*buf;
	};
	int				msg_flags;
	int				bgid;
	size_t				len;
	struct io_buffer		*kbuf;
};

struct io_open {
	struct file			*file;
	int				dfd;
	bool				ignore_nonblock;
	struct filename			*filename;
	struct open_how			how;
	unsigned long			nofile;
};

struct io_files_update {
	struct file			*file;
	u64				arg;
	u32				nr_args;
	u32				offset;
};

struct io_fadvise {
	struct file			*file;
	u64				offset;
	u32				len;
	u32				advice;
};

struct io_madvise {
	struct file			*file;
	u64				addr;
	u32				len;
	u32				advice;
};

struct io_epoll {
	struct file			*file;
	int				epfd;
	int				op;
	int				fd;
	struct epoll_event		event;
};

struct io_splice {
	struct file			*file_out;
	struct file			*file_in;
	loff_t				off_out;
	loff_t				off_in;
	u64				len;
	unsigned int			flags;
};

struct io_provide_buf {
	struct file			*file;
	__u64				addr;
	__s32				len;
	__u32				bgid;
	__u16				nbufs;
	__u16				bid;
};

struct io_statx {
	struct file			*file;
	int				dfd;
	unsigned int			mask;
	unsigned int			flags;
	const char __user		*filename;
	struct statx __user		*buffer;
};

struct io_shutdown {
	struct file			*file;
	int				how;
};

struct io_rename {
	struct file			*file;
	int				old_dfd;
	int				new_dfd;
	struct filename			*oldpath;
	struct filename			*newpath;
	int				flags;
};

struct io_unlink {
	struct file			*file;
	int				dfd;
	int				flags;
	struct filename			*filename;
};

struct io_completion {
	struct file			*file;
	struct list_head		list;
	int				cflags;
};

struct io_async_connect {
	struct sockaddr_storage		address;
};

struct io_async_msghdr {
	struct iovec			fast_iov[UIO_FASTIOV];
	struct iovec			*iov;
	struct sockaddr __user		*uaddr;
	struct msghdr			msg;
	struct sockaddr_storage		addr;
};

struct io_async_rw {
	struct iovec			fast_iov[UIO_FASTIOV];
	const struct iovec		*free_iovec;
	struct iov_iter			iter;
	size_t				bytes_done;
	struct wait_page_queue		wpq;
};

enum {
	REQ_F_FIXED_FILE_BIT	= IOSQE_FIXED_FILE_BIT,
	REQ_F_IO_DRAIN_BIT	= IOSQE_IO_DRAIN_BIT,
	REQ_F_LINK_BIT		= IOSQE_IO_LINK_BIT,
	REQ_F_HARDLINK_BIT	= IOSQE_IO_HARDLINK_BIT,
	REQ_F_FORCE_ASYNC_BIT	= IOSQE_ASYNC_BIT,
	REQ_F_BUFFER_SELECT_BIT	= IOSQE_BUFFER_SELECT_BIT,

	REQ_F_FAIL_LINK_BIT,
	REQ_F_INFLIGHT_BIT,
	REQ_F_CUR_POS_BIT,
	REQ_F_NOWAIT_BIT,
	REQ_F_LINK_TIMEOUT_BIT,
	REQ_F_ISREG_BIT,
	REQ_F_NEED_CLEANUP_BIT,
	REQ_F_POLLED_BIT,
	REQ_F_BUFFER_SELECTED_BIT,
	REQ_F_NO_FILE_TABLE_BIT,
	REQ_F_WORK_INITIALIZED_BIT,
	REQ_F_LTIMEOUT_ACTIVE_BIT,

	/* not a real bit, just to check we're not overflowing the space */
	__REQ_F_LAST_BIT,
};

enum {
	/* ctx owns file */
	REQ_F_FIXED_FILE	= BIT(REQ_F_FIXED_FILE_BIT),
	/* drain existing IO first */
	REQ_F_IO_DRAIN		= BIT(REQ_F_IO_DRAIN_BIT),
	/* linked sqes */
	REQ_F_LINK		= BIT(REQ_F_LINK_BIT),
	/* doesn't sever on completion < 0 */
	REQ_F_HARDLINK		= BIT(REQ_F_HARDLINK_BIT),
	/* IOSQE_ASYNC */
	REQ_F_FORCE_ASYNC	= BIT(REQ_F_FORCE_ASYNC_BIT),
	/* IOSQE_BUFFER_SELECT */
	REQ_F_BUFFER_SELECT	= BIT(REQ_F_BUFFER_SELECT_BIT),

	/* fail rest of links */
	REQ_F_FAIL_LINK		= BIT(REQ_F_FAIL_LINK_BIT),
	/* on inflight list */
	REQ_F_INFLIGHT		= BIT(REQ_F_INFLIGHT_BIT),
	/* read/write uses file position */
	REQ_F_CUR_POS		= BIT(REQ_F_CUR_POS_BIT),
	/* must not punt to workers */
	REQ_F_NOWAIT		= BIT(REQ_F_NOWAIT_BIT),
	/* has or had linked timeout */
	REQ_F_LINK_TIMEOUT	= BIT(REQ_F_LINK_TIMEOUT_BIT),
	/* regular file */
	REQ_F_ISREG		= BIT(REQ_F_ISREG_BIT),
	/* needs cleanup */
	REQ_F_NEED_CLEANUP	= BIT(REQ_F_NEED_CLEANUP_BIT),
	/* already went through poll handler */
	REQ_F_POLLED		= BIT(REQ_F_POLLED_BIT),
	/* buffer already selected */
	REQ_F_BUFFER_SELECTED	= BIT(REQ_F_BUFFER_SELECTED_BIT),
	/* doesn't need file table for this request */
	REQ_F_NO_FILE_TABLE	= BIT(REQ_F_NO_FILE_TABLE_BIT),
	/* io_wq_work is initialized */
	REQ_F_WORK_INITIALIZED	= BIT(REQ_F_WORK_INITIALIZED_BIT),
	/* linked timeout is active, i.e. prepared by link's head */
	REQ_F_LTIMEOUT_ACTIVE	= BIT(REQ_F_LTIMEOUT_ACTIVE_BIT),
};

struct async_poll {
	struct io_poll_iocb	poll;
	struct io_poll_iocb	*double_poll;
};

/*
 * NOTE! Each of the iocb union members has the file pointer
 * as the first entry in their struct definition. So you can
 * access the file pointer through any of the sub-structs,
 * or directly as just 'ki_filp' in this struct.
 */
struct io_kiocb {
	union {
		struct file		*file;
		struct io_rw		rw;
		struct io_poll_iocb	poll;
		struct io_poll_remove	poll_remove;
		struct io_accept	accept;
		struct io_sync		sync;
		struct io_cancel	cancel;
		struct io_timeout	timeout;
		struct io_timeout_rem	timeout_rem;
		struct io_connect	connect;
		struct io_sr_msg	sr_msg;
		struct io_open		open;
		struct io_close		close;
		struct io_files_update	files_update;
		struct io_fadvise	fadvise;
		struct io_madvise	madvise;
		struct io_epoll		epoll;
		struct io_splice	splice;
		struct io_provide_buf	pbuf;
		struct io_statx		statx;
		struct io_shutdown	shutdown;
		struct io_rename	rename;
		struct io_unlink	unlink;
		/* use only after cleaning per-op data, see io_clean_op() */
		struct io_completion	compl;
	};

	/* opcode allocated if it needs to store data for async defer */
	void				*async_data;
	u8				opcode;
	/* polled IO has completed */
	u8				iopoll_completed;

	u16				buf_index;
	u32				result;

	struct io_ring_ctx		*ctx;
	unsigned int			flags;
	refcount_t			refs;
	struct task_struct		*task;
	u64				user_data;

	struct io_kiocb			*link;
	struct percpu_ref		*fixed_file_refs;

	/*
	 * 1. used with ctx->iopoll_list with reads/writes
	 * 2. to track reqs with ->files (see io_op_def::file_table)
	 */
	struct list_head		inflight_entry;
	struct callback_head		task_work;
	/* for polled requests, i.e. IORING_OP_POLL_ADD and async armed poll */
	struct hlist_node		hash_node;
	struct async_poll		*apoll;
	struct io_wq_work		work;
};

struct io_defer_entry {
	struct list_head	list;
	struct io_kiocb		*req;
	u32			seq;
};

#define IO_IOPOLL_BATCH			8

struct io_comp_state {
	unsigned int		nr;
	struct list_head	list;
	struct io_ring_ctx	*ctx;
};

struct io_submit_state {
	struct blk_plug		plug;

	/*
	 * io_kiocb alloc cache
	 */
	void			*reqs[IO_IOPOLL_BATCH];
	unsigned int		free_reqs;

	bool			plug_started;

	/*
	 * Batch completion logic
	 */
	struct io_comp_state	comp;

	/*
	 * File reference cache
	 */
	struct file		*file;
	unsigned int		fd;
	unsigned int		file_refs;
	unsigned int		ios_left;
};

struct io_op_def {
	/* needs req->file assigned */
	unsigned		needs_file : 1;
	/* don't fail if file grab fails */
	unsigned		needs_file_no_error : 1;
	/* hash wq insertion if file is a regular file */
	unsigned		hash_reg_file : 1;
	/* unbound wq insertion if file is a non-regular file */
	unsigned		unbound_nonreg_file : 1;
	/* opcode is not supported by this kernel */
	unsigned		not_supported : 1;
	/* set if opcode supports polled "wait" */
	unsigned		pollin : 1;
	unsigned		pollout : 1;
	/* op supports buffer selection */
	unsigned		buffer_select : 1;
	/* must always have async data allocated */
	unsigned		needs_async_data : 1;
	/* should block plug */
	unsigned		plug : 1;
	/* size of async data needed, if any */
	unsigned short		async_size;
	unsigned		work_flags;
};

static const struct io_op_def io_op_defs[] = {
	[IORING_OP_NOP] = {},
	[IORING_OP_READV] = {
		.needs_file		= 1,
		.unbound_nonreg_file	= 1,
		.pollin			= 1,
		.buffer_select		= 1,
		.needs_async_data	= 1,
		.plug			= 1,
		.async_size		= sizeof(struct io_async_rw),
		.work_flags		= IO_WQ_WORK_MM | IO_WQ_WORK_BLKCG,
	},
	[IORING_OP_WRITEV] = {
		.needs_file		= 1,
		.hash_reg_file		= 1,
		.unbound_nonreg_file	= 1,
		.pollout		= 1,
		.needs_async_data	= 1,
		.plug			= 1,
		.async_size		= sizeof(struct io_async_rw),
		.work_flags		= IO_WQ_WORK_MM | IO_WQ_WORK_BLKCG |
						IO_WQ_WORK_FSIZE,
	},
	[IORING_OP_FSYNC] = {
		.needs_file		= 1,
		.work_flags		= IO_WQ_WORK_BLKCG,
	},
	[IORING_OP_READ_FIXED] = {
		.needs_file		= 1,
		.unbound_nonreg_file	= 1,
		.pollin			= 1,
		.plug			= 1,
		.async_size		= sizeof(struct io_async_rw),
		.work_flags		= IO_WQ_WORK_BLKCG | IO_WQ_WORK_MM,
	},
	[IORING_OP_WRITE_FIXED] = {
		.needs_file		= 1,
		.hash_reg_file		= 1,
		.unbound_nonreg_file	= 1,
		.pollout		= 1,
		.plug			= 1,
		.async_size		= sizeof(struct io_async_rw),
		.work_flags		= IO_WQ_WORK_BLKCG | IO_WQ_WORK_FSIZE |
						IO_WQ_WORK_MM,
	},
	[IORING_OP_POLL_ADD] = {
		.needs_file		= 1,
		.unbound_nonreg_file	= 1,
	},
	[IORING_OP_POLL_REMOVE] = {},
	[IORING_OP_SYNC_FILE_RANGE] = {
		.needs_file		= 1,
		.work_flags		= IO_WQ_WORK_BLKCG,
	},
	[IORING_OP_SENDMSG] = {
		.needs_file		= 1,
		.unbound_nonreg_file	= 1,
		.pollout		= 1,
		.needs_async_data	= 1,
		.async_size		= sizeof(struct io_async_msghdr),
		.work_flags		= IO_WQ_WORK_MM | IO_WQ_WORK_BLKCG,
	},
	[IORING_OP_RECVMSG] = {
		.needs_file		= 1,
		.unbound_nonreg_file	= 1,
		.pollin			= 1,
		.buffer_select		= 1,
		.needs_async_data	= 1,
		.async_size		= sizeof(struct io_async_msghdr),
		.work_flags		= IO_WQ_WORK_MM | IO_WQ_WORK_BLKCG,
	},
	[IORING_OP_TIMEOUT] = {
		.needs_async_data	= 1,
		.async_size		= sizeof(struct io_timeout_data),
		.work_flags		= IO_WQ_WORK_MM,
	},
	[IORING_OP_TIMEOUT_REMOVE] = {
		/* used by timeout updates' prep() */
		.work_flags		= IO_WQ_WORK_MM,
	},
	[IORING_OP_ACCEPT] = {
		.needs_file		= 1,
		.unbound_nonreg_file	= 1,
		.pollin			= 1,
		.work_flags		= IO_WQ_WORK_MM | IO_WQ_WORK_FILES,
	},
	[IORING_OP_ASYNC_CANCEL] = {},
	[IORING_OP_LINK_TIMEOUT] = {
		.needs_async_data	= 1,
		.async_size		= sizeof(struct io_timeout_data),
		.work_flags		= IO_WQ_WORK_MM,
	},
	[IORING_OP_CONNECT] = {
		.needs_file		= 1,
		.unbound_nonreg_file	= 1,
		.pollout		= 1,
		.needs_async_data	= 1,
		.async_size		= sizeof(struct io_async_connect),
		.work_flags		= IO_WQ_WORK_MM,
	},
	[IORING_OP_FALLOCATE] = {
		.needs_file		= 1,
		.work_flags		= IO_WQ_WORK_BLKCG | IO_WQ_WORK_FSIZE,
	},
	[IORING_OP_OPENAT] = {
		.work_flags		= IO_WQ_WORK_FILES | IO_WQ_WORK_BLKCG |
						IO_WQ_WORK_FS | IO_WQ_WORK_MM,
	},
	[IORING_OP_CLOSE] = {
		.needs_file		= 1,
		.needs_file_no_error	= 1,
		.work_flags		= IO_WQ_WORK_FILES | IO_WQ_WORK_BLKCG,
	},
	[IORING_OP_FILES_UPDATE] = {
		.work_flags		= IO_WQ_WORK_FILES | IO_WQ_WORK_MM,
	},
	[IORING_OP_STATX] = {
		.work_flags		= IO_WQ_WORK_FILES | IO_WQ_WORK_MM |
						IO_WQ_WORK_FS | IO_WQ_WORK_BLKCG,
	},
	[IORING_OP_READ] = {
		.needs_file		= 1,
		.unbound_nonreg_file	= 1,
		.pollin			= 1,
		.buffer_select		= 1,
		.plug			= 1,
		.async_size		= sizeof(struct io_async_rw),
		.work_flags		= IO_WQ_WORK_MM | IO_WQ_WORK_BLKCG,
	},
	[IORING_OP_WRITE] = {
		.needs_file		= 1,
		.unbound_nonreg_file	= 1,
		.pollout		= 1,
		.plug			= 1,
		.async_size		= sizeof(struct io_async_rw),
		.work_flags		= IO_WQ_WORK_MM | IO_WQ_WORK_BLKCG |
						IO_WQ_WORK_FSIZE,
	},
	[IORING_OP_FADVISE] = {
		.needs_file		= 1,
		.work_flags		= IO_WQ_WORK_BLKCG,
	},
	[IORING_OP_MADVISE] = {
		.work_flags		= IO_WQ_WORK_MM | IO_WQ_WORK_BLKCG,
	},
	[IORING_OP_SEND] = {
		.needs_file		= 1,
		.unbound_nonreg_file	= 1,
		.pollout		= 1,
		.work_flags		= IO_WQ_WORK_MM | IO_WQ_WORK_BLKCG,
	},
	[IORING_OP_RECV] = {
		.needs_file		= 1,
		.unbound_nonreg_file	= 1,
		.pollin			= 1,
		.buffer_select		= 1,
		.work_flags		= IO_WQ_WORK_MM | IO_WQ_WORK_BLKCG,
	},
	[IORING_OP_OPENAT2] = {
		.work_flags		= IO_WQ_WORK_FILES | IO_WQ_WORK_FS |
						IO_WQ_WORK_BLKCG | IO_WQ_WORK_MM,
	},
	[IORING_OP_EPOLL_CTL] = {
		.unbound_nonreg_file	= 1,
		.work_flags		= IO_WQ_WORK_FILES,
	},
	[IORING_OP_SPLICE] = {
		.needs_file		= 1,
		.hash_reg_file		= 1,
		.unbound_nonreg_file	= 1,
		.work_flags		= IO_WQ_WORK_BLKCG,
	},
	[IORING_OP_PROVIDE_BUFFERS] = {},
	[IORING_OP_REMOVE_BUFFERS] = {},
	[IORING_OP_TEE] = {
		.needs_file		= 1,
		.hash_reg_file		= 1,
		.unbound_nonreg_file	= 1,
	},
	[IORING_OP_SHUTDOWN] = {
		.needs_file		= 1,
	},
	[IORING_OP_RENAMEAT] = {
		.work_flags		= IO_WQ_WORK_MM | IO_WQ_WORK_FILES |
						IO_WQ_WORK_FS | IO_WQ_WORK_BLKCG,
	},
	[IORING_OP_UNLINKAT] = {
		.work_flags		= IO_WQ_WORK_MM | IO_WQ_WORK_FILES |
						IO_WQ_WORK_FS | IO_WQ_WORK_BLKCG,
	},
};

enum io_mem_account {
	ACCT_LOCKED,
	ACCT_PINNED,
};

static void __io_uring_cancel_task_requests(struct io_ring_ctx *ctx,
					    struct task_struct *task);

static void destroy_fixed_file_ref_node(struct fixed_file_ref_node *ref_node);
static struct fixed_file_ref_node *alloc_fixed_file_ref_node(
			struct io_ring_ctx *ctx);

static void __io_complete_rw(struct io_kiocb *req, long res, long res2,
			     struct io_comp_state *cs);
static void io_cqring_fill_event(struct io_kiocb *req, long res);
static void io_put_req(struct io_kiocb *req);
static void io_put_req_deferred(struct io_kiocb *req, int nr);
static void io_double_put_req(struct io_kiocb *req);
static struct io_kiocb *io_prep_linked_timeout(struct io_kiocb *req);
static void __io_queue_linked_timeout(struct io_kiocb *req);
static void io_queue_linked_timeout(struct io_kiocb *req);
static int __io_sqe_files_update(struct io_ring_ctx *ctx,
				 struct io_uring_files_update *ip,
				 unsigned nr_args);
static void __io_clean_op(struct io_kiocb *req);
static struct file *io_file_get(struct io_submit_state *state,
				struct io_kiocb *req, int fd, bool fixed);
static void __io_queue_sqe(struct io_kiocb *req, struct io_comp_state *cs);
static void io_file_put_work(struct work_struct *work);

static ssize_t io_import_iovec(int rw, struct io_kiocb *req,
			       struct iovec **iovec, struct iov_iter *iter,
			       bool needs_lock);
static int io_setup_async_rw(struct io_kiocb *req, const struct iovec *iovec,
			     const struct iovec *fast_iov,
			     struct iov_iter *iter, bool force);
static void io_req_drop_files(struct io_kiocb *req);

static struct kmem_cache *req_cachep;

static const struct file_operations io_uring_fops;

struct sock *io_uring_get_socket(struct file *file)
{
#if defined(CONFIG_UNIX)
	if (file->f_op == &io_uring_fops) {
		struct io_ring_ctx *ctx = file->private_data;

		return ctx->ring_sock->sk;
	}
#endif
	return NULL;
}
EXPORT_SYMBOL(io_uring_get_socket);

#define io_for_each_link(pos, head) \
	for (pos = (head); pos; pos = pos->link)

static inline void io_clean_op(struct io_kiocb *req)
{
	if (req->flags & (REQ_F_NEED_CLEANUP | REQ_F_BUFFER_SELECTED))
		__io_clean_op(req);
}

static inline void io_set_resource_node(struct io_kiocb *req)
{
	struct io_ring_ctx *ctx = req->ctx;

	if (!req->fixed_file_refs) {
		req->fixed_file_refs = &ctx->file_data->node->refs;
		percpu_ref_get(req->fixed_file_refs);
	}
}

static bool io_match_task(struct io_kiocb *head,
			  struct task_struct *task,
			  struct files_struct *files)
<<<<<<< HEAD
{
	struct io_kiocb *req;

	if (task && head->task != task)
		return false;
	if (!files)
		return true;

	io_for_each_link(req, head) {
		if ((req->flags & REQ_F_WORK_INITIALIZED) &&
		    (req->work.flags & IO_WQ_WORK_FILES) &&
		    req->work.identity->files == files)
			return true;
	}
	return false;
}

static void io_sq_thread_drop_mm_files(void)
{
=======
{
	struct io_kiocb *req;

	if (task && head->task != task)
		return false;
	if (!files)
		return true;

	io_for_each_link(req, head) {
		if (!(req->flags & REQ_F_WORK_INITIALIZED))
			continue;
		if (req->file && req->file->f_op == &io_uring_fops)
			return true;
		if ((req->work.flags & IO_WQ_WORK_FILES) &&
		    req->work.identity->files == files)
			return true;
	}
	return false;
}

static void io_sq_thread_drop_mm_files(void)
{
>>>>>>> 6ee1d745
	struct files_struct *files = current->files;
	struct mm_struct *mm = current->mm;

	if (mm) {
		kthread_unuse_mm(mm);
		mmput(mm);
		current->mm = NULL;
	}
	if (files) {
		struct nsproxy *nsproxy = current->nsproxy;

		task_lock(current);
		current->files = NULL;
		current->nsproxy = NULL;
		task_unlock(current);
		put_files_struct(files);
		put_nsproxy(nsproxy);
	}
}

static int __io_sq_thread_acquire_files(struct io_ring_ctx *ctx)
{
<<<<<<< HEAD
=======
	if (current->flags & PF_EXITING)
		return -EFAULT;

>>>>>>> 6ee1d745
	if (!current->files) {
		struct files_struct *files;
		struct nsproxy *nsproxy;

		task_lock(ctx->sqo_task);
		files = ctx->sqo_task->files;
		if (!files) {
			task_unlock(ctx->sqo_task);
			return -EOWNERDEAD;
		}
		atomic_inc(&files->count);
		get_nsproxy(ctx->sqo_task->nsproxy);
		nsproxy = ctx->sqo_task->nsproxy;
		task_unlock(ctx->sqo_task);

		task_lock(current);
		current->files = files;
		current->nsproxy = nsproxy;
		task_unlock(current);
	}
	return 0;
}

static int __io_sq_thread_acquire_mm(struct io_ring_ctx *ctx)
{
	struct mm_struct *mm;

	if (current->flags & PF_EXITING)
		return -EFAULT;
	if (current->mm)
		return 0;

	/* Should never happen */
	if (unlikely(!(ctx->flags & IORING_SETUP_SQPOLL)))
		return -EFAULT;

	task_lock(ctx->sqo_task);
	mm = ctx->sqo_task->mm;
	if (unlikely(!mm || !mmget_not_zero(mm)))
		mm = NULL;
	task_unlock(ctx->sqo_task);

	if (mm) {
		kthread_use_mm(mm);
		return 0;
	}

	return -EFAULT;
}

static int io_sq_thread_acquire_mm_files(struct io_ring_ctx *ctx,
					 struct io_kiocb *req)
{
	const struct io_op_def *def = &io_op_defs[req->opcode];
	int ret;

	if (def->work_flags & IO_WQ_WORK_MM) {
		ret = __io_sq_thread_acquire_mm(ctx);
		if (unlikely(ret))
			return ret;
	}

	if (def->needs_file || (def->work_flags & IO_WQ_WORK_FILES)) {
		ret = __io_sq_thread_acquire_files(ctx);
		if (unlikely(ret))
			return ret;
	}

	return 0;
}

static void io_sq_thread_associate_blkcg(struct io_ring_ctx *ctx,
					 struct cgroup_subsys_state **cur_css)

{
#ifdef CONFIG_BLK_CGROUP
	/* puts the old one when swapping */
	if (*cur_css != ctx->sqo_blkcg_css) {
		kthread_associate_blkcg(ctx->sqo_blkcg_css);
		*cur_css = ctx->sqo_blkcg_css;
	}
#endif
}

static void io_sq_thread_unassociate_blkcg(void)
{
#ifdef CONFIG_BLK_CGROUP
	kthread_associate_blkcg(NULL);
#endif
}

static inline void req_set_fail_links(struct io_kiocb *req)
{
	if ((req->flags & (REQ_F_LINK | REQ_F_HARDLINK)) == REQ_F_LINK)
		req->flags |= REQ_F_FAIL_LINK;
}

/*
 * None of these are dereferenced, they are simply used to check if any of
 * them have changed. If we're under current and check they are still the
 * same, we're fine to grab references to them for actual out-of-line use.
 */
static void io_init_identity(struct io_identity *id)
{
	id->files = current->files;
	id->mm = current->mm;
#ifdef CONFIG_BLK_CGROUP
	rcu_read_lock();
	id->blkcg_css = blkcg_css();
	rcu_read_unlock();
#endif
	id->creds = current_cred();
	id->nsproxy = current->nsproxy;
	id->fs = current->fs;
	id->fsize = rlimit(RLIMIT_FSIZE);
#ifdef CONFIG_AUDIT
	id->loginuid = current->loginuid;
	id->sessionid = current->sessionid;
#endif
	refcount_set(&id->count, 1);
}

static inline void __io_req_init_async(struct io_kiocb *req)
{
	memset(&req->work, 0, sizeof(req->work));
	req->flags |= REQ_F_WORK_INITIALIZED;
}

/*
 * Note: must call io_req_init_async() for the first time you
 * touch any members of io_wq_work.
 */
static inline void io_req_init_async(struct io_kiocb *req)
{
	struct io_uring_task *tctx = current->io_uring;

	if (req->flags & REQ_F_WORK_INITIALIZED)
		return;

	__io_req_init_async(req);

	/* Grab a ref if this isn't our static identity */
	req->work.identity = tctx->identity;
	if (tctx->identity != &tctx->__identity)
		refcount_inc(&req->work.identity->count);
}

static inline bool io_async_submit(struct io_ring_ctx *ctx)
{
	return ctx->flags & IORING_SETUP_SQPOLL;
}

static void io_ring_ctx_ref_free(struct percpu_ref *ref)
{
	struct io_ring_ctx *ctx = container_of(ref, struct io_ring_ctx, refs);

	complete(&ctx->ref_comp);
}

static inline bool io_is_timeout_noseq(struct io_kiocb *req)
{
	return !req->timeout.off;
}

static struct io_ring_ctx *io_ring_ctx_alloc(struct io_uring_params *p)
{
	struct io_ring_ctx *ctx;
	int hash_bits;

	ctx = kzalloc(sizeof(*ctx), GFP_KERNEL);
	if (!ctx)
		return NULL;

	ctx->fallback_req = kmem_cache_alloc(req_cachep, GFP_KERNEL);
	if (!ctx->fallback_req)
		goto err;

	/*
	 * Use 5 bits less than the max cq entries, that should give us around
	 * 32 entries per hash list if totally full and uniformly spread.
	 */
	hash_bits = ilog2(p->cq_entries);
	hash_bits -= 5;
	if (hash_bits <= 0)
		hash_bits = 1;
	ctx->cancel_hash_bits = hash_bits;
	ctx->cancel_hash = kmalloc((1U << hash_bits) * sizeof(struct hlist_head),
					GFP_KERNEL);
	if (!ctx->cancel_hash)
		goto err;
	__hash_init(ctx->cancel_hash, 1U << hash_bits);

	if (percpu_ref_init(&ctx->refs, io_ring_ctx_ref_free,
			    PERCPU_REF_ALLOW_REINIT, GFP_KERNEL))
		goto err;

	ctx->flags = p->flags;
	init_waitqueue_head(&ctx->sqo_sq_wait);
	INIT_LIST_HEAD(&ctx->sqd_list);
	init_waitqueue_head(&ctx->cq_wait);
	INIT_LIST_HEAD(&ctx->cq_overflow_list);
	init_completion(&ctx->ref_comp);
	init_completion(&ctx->sq_thread_comp);
	idr_init(&ctx->io_buffer_idr);
	idr_init(&ctx->personality_idr);
	mutex_init(&ctx->uring_lock);
	init_waitqueue_head(&ctx->wait);
	spin_lock_init(&ctx->completion_lock);
	INIT_LIST_HEAD(&ctx->iopoll_list);
	INIT_LIST_HEAD(&ctx->defer_list);
	INIT_LIST_HEAD(&ctx->timeout_list);
	spin_lock_init(&ctx->inflight_lock);
	INIT_LIST_HEAD(&ctx->inflight_list);
	INIT_DELAYED_WORK(&ctx->file_put_work, io_file_put_work);
	init_llist_head(&ctx->file_put_llist);
	return ctx;
err:
	if (ctx->fallback_req)
		kmem_cache_free(req_cachep, ctx->fallback_req);
	kfree(ctx->cancel_hash);
	kfree(ctx);
	return NULL;
}

static bool req_need_defer(struct io_kiocb *req, u32 seq)
{
	if (unlikely(req->flags & REQ_F_IO_DRAIN)) {
		struct io_ring_ctx *ctx = req->ctx;

		return seq != ctx->cached_cq_tail
				+ READ_ONCE(ctx->cached_cq_overflow);
	}

	return false;
}

static void __io_commit_cqring(struct io_ring_ctx *ctx)
{
	struct io_rings *rings = ctx->rings;

	/* order cqe stores with ring update */
	smp_store_release(&rings->cq.tail, ctx->cached_cq_tail);
}

static void io_put_identity(struct io_uring_task *tctx, struct io_kiocb *req)
{
	if (req->work.identity == &tctx->__identity)
		return;
	if (refcount_dec_and_test(&req->work.identity->count))
		kfree(req->work.identity);
}

static void io_req_clean_work(struct io_kiocb *req)
{
	if (!(req->flags & REQ_F_WORK_INITIALIZED))
		return;

	req->flags &= ~REQ_F_WORK_INITIALIZED;

	if (req->work.flags & IO_WQ_WORK_MM) {
		mmdrop(req->work.identity->mm);
		req->work.flags &= ~IO_WQ_WORK_MM;
	}
#ifdef CONFIG_BLK_CGROUP
	if (req->work.flags & IO_WQ_WORK_BLKCG) {
		css_put(req->work.identity->blkcg_css);
		req->work.flags &= ~IO_WQ_WORK_BLKCG;
	}
#endif
	if (req->work.flags & IO_WQ_WORK_CREDS) {
		put_cred(req->work.identity->creds);
		req->work.flags &= ~IO_WQ_WORK_CREDS;
	}
	if (req->work.flags & IO_WQ_WORK_FS) {
		struct fs_struct *fs = req->work.identity->fs;

		spin_lock(&req->work.identity->fs->lock);
		if (--fs->users)
			fs = NULL;
		spin_unlock(&req->work.identity->fs->lock);
		if (fs)
			free_fs_struct(fs);
		req->work.flags &= ~IO_WQ_WORK_FS;
	}
	if (req->flags & REQ_F_INFLIGHT)
		io_req_drop_files(req);

	io_put_identity(req->task->io_uring, req);
}

/*
 * Create a private copy of io_identity, since some fields don't match
 * the current context.
 */
static bool io_identity_cow(struct io_kiocb *req)
{
	struct io_uring_task *tctx = current->io_uring;
	const struct cred *creds = NULL;
	struct io_identity *id;

	if (req->work.flags & IO_WQ_WORK_CREDS)
		creds = req->work.identity->creds;

	id = kmemdup(req->work.identity, sizeof(*id), GFP_KERNEL);
	if (unlikely(!id)) {
		req->work.flags |= IO_WQ_WORK_CANCEL;
		return false;
	}

	/*
	 * We can safely just re-init the creds we copied  Either the field
	 * matches the current one, or we haven't grabbed it yet. The only
	 * exception is ->creds, through registered personalities, so handle
	 * that one separately.
	 */
	io_init_identity(id);
	if (creds)
		id->creds = creds;

	/* add one for this request */
	refcount_inc(&id->count);

	/* drop tctx and req identity references, if needed */
	if (tctx->identity != &tctx->__identity &&
	    refcount_dec_and_test(&tctx->identity->count))
		kfree(tctx->identity);
	if (req->work.identity != &tctx->__identity &&
	    refcount_dec_and_test(&req->work.identity->count))
		kfree(req->work.identity);

	req->work.identity = id;
	tctx->identity = id;
	return true;
}

static bool io_grab_identity(struct io_kiocb *req)
{
	const struct io_op_def *def = &io_op_defs[req->opcode];
	struct io_identity *id = req->work.identity;
	struct io_ring_ctx *ctx = req->ctx;

	if (def->work_flags & IO_WQ_WORK_FSIZE) {
		if (id->fsize != rlimit(RLIMIT_FSIZE))
			return false;
		req->work.flags |= IO_WQ_WORK_FSIZE;
	}
#ifdef CONFIG_BLK_CGROUP
	if (!(req->work.flags & IO_WQ_WORK_BLKCG) &&
	    (def->work_flags & IO_WQ_WORK_BLKCG)) {
		rcu_read_lock();
		if (id->blkcg_css != blkcg_css()) {
			rcu_read_unlock();
			return false;
		}
		/*
		 * This should be rare, either the cgroup is dying or the task
		 * is moving cgroups. Just punt to root for the handful of ios.
		 */
		if (css_tryget_online(id->blkcg_css))
			req->work.flags |= IO_WQ_WORK_BLKCG;
		rcu_read_unlock();
	}
#endif
	if (!(req->work.flags & IO_WQ_WORK_CREDS)) {
		if (id->creds != current_cred())
			return false;
		get_cred(id->creds);
		req->work.flags |= IO_WQ_WORK_CREDS;
	}
#ifdef CONFIG_AUDIT
	if (!uid_eq(current->loginuid, id->loginuid) ||
	    current->sessionid != id->sessionid)
		return false;
#endif
	if (!(req->work.flags & IO_WQ_WORK_FS) &&
	    (def->work_flags & IO_WQ_WORK_FS)) {
		if (current->fs != id->fs)
			return false;
		spin_lock(&id->fs->lock);
		if (!id->fs->in_exec) {
			id->fs->users++;
			req->work.flags |= IO_WQ_WORK_FS;
		} else {
			req->work.flags |= IO_WQ_WORK_CANCEL;
		}
		spin_unlock(&current->fs->lock);
	}
	if (!(req->work.flags & IO_WQ_WORK_FILES) &&
	    (def->work_flags & IO_WQ_WORK_FILES) &&
	    !(req->flags & REQ_F_NO_FILE_TABLE)) {
		if (id->files != current->files ||
		    id->nsproxy != current->nsproxy)
			return false;
		atomic_inc(&id->files->count);
		get_nsproxy(id->nsproxy);

		if (!(req->flags & REQ_F_INFLIGHT)) {
			req->flags |= REQ_F_INFLIGHT;

			spin_lock_irq(&ctx->inflight_lock);
			list_add(&req->inflight_entry, &ctx->inflight_list);
			spin_unlock_irq(&ctx->inflight_lock);
		}
		req->work.flags |= IO_WQ_WORK_FILES;
	}
	if (!(req->work.flags & IO_WQ_WORK_MM) &&
	    (def->work_flags & IO_WQ_WORK_MM)) {
		if (id->mm != current->mm)
			return false;
		mmgrab(id->mm);
		req->work.flags |= IO_WQ_WORK_MM;
	}

	return true;
}

static void io_prep_async_work(struct io_kiocb *req)
{
	const struct io_op_def *def = &io_op_defs[req->opcode];
	struct io_ring_ctx *ctx = req->ctx;

	io_req_init_async(req);

	if (req->flags & REQ_F_FORCE_ASYNC)
		req->work.flags |= IO_WQ_WORK_CONCURRENT;

	if (req->flags & REQ_F_ISREG) {
		if (def->hash_reg_file || (ctx->flags & IORING_SETUP_IOPOLL))
			io_wq_hash_work(&req->work, file_inode(req->file));
	} else {
		if (def->unbound_nonreg_file)
			req->work.flags |= IO_WQ_WORK_UNBOUND;
	}

	/* if we fail grabbing identity, we must COW, regrab, and retry */
	if (io_grab_identity(req))
		return;

	if (!io_identity_cow(req))
		return;

	/* can't fail at this point */
	if (!io_grab_identity(req))
		WARN_ON(1);
}

static void io_prep_async_link(struct io_kiocb *req)
{
	struct io_kiocb *cur;

	io_for_each_link(cur, req)
		io_prep_async_work(cur);
}

static struct io_kiocb *__io_queue_async_work(struct io_kiocb *req)
{
	struct io_ring_ctx *ctx = req->ctx;
	struct io_kiocb *link = io_prep_linked_timeout(req);

	trace_io_uring_queue_async_work(ctx, io_wq_is_hashed(&req->work), req,
					&req->work, req->flags);
	io_wq_enqueue(ctx->io_wq, &req->work);
	return link;
}

static void io_queue_async_work(struct io_kiocb *req)
{
	struct io_kiocb *link;

	/* init ->work of the whole link before punting */
	io_prep_async_link(req);
	link = __io_queue_async_work(req);

	if (link)
		io_queue_linked_timeout(link);
}

static void io_kill_timeout(struct io_kiocb *req)
{
	struct io_timeout_data *io = req->async_data;
	int ret;

	ret = hrtimer_try_to_cancel(&io->timer);
	if (ret != -1) {
		atomic_set(&req->ctx->cq_timeouts,
			atomic_read(&req->ctx->cq_timeouts) + 1);
		list_del_init(&req->timeout.list);
		io_cqring_fill_event(req, 0);
		io_put_req_deferred(req, 1);
	}
}

/*
 * Returns true if we found and killed one or more timeouts
 */
static bool io_kill_timeouts(struct io_ring_ctx *ctx, struct task_struct *tsk,
			     struct files_struct *files)
{
	struct io_kiocb *req, *tmp;
	int canceled = 0;

	spin_lock_irq(&ctx->completion_lock);
	list_for_each_entry_safe(req, tmp, &ctx->timeout_list, timeout.list) {
		if (io_match_task(req, tsk, files)) {
			io_kill_timeout(req);
			canceled++;
		}
	}
	spin_unlock_irq(&ctx->completion_lock);
	return canceled != 0;
}

static void __io_queue_deferred(struct io_ring_ctx *ctx)
{
	do {
		struct io_defer_entry *de = list_first_entry(&ctx->defer_list,
						struct io_defer_entry, list);
		struct io_kiocb *link;

		if (req_need_defer(de->req, de->seq))
			break;
		list_del_init(&de->list);
		/* punt-init is done before queueing for defer */
		link = __io_queue_async_work(de->req);
		if (link) {
			__io_queue_linked_timeout(link);
			/* drop submission reference */
			io_put_req_deferred(link, 1);
		}
		kfree(de);
	} while (!list_empty(&ctx->defer_list));
}

static void io_flush_timeouts(struct io_ring_ctx *ctx)
{
	u32 seq;

	if (list_empty(&ctx->timeout_list))
		return;

	seq = ctx->cached_cq_tail - atomic_read(&ctx->cq_timeouts);

	do {
		u32 events_needed, events_got;
		struct io_kiocb *req = list_first_entry(&ctx->timeout_list,
						struct io_kiocb, timeout.list);

		if (io_is_timeout_noseq(req))
			break;

		/*
		 * Since seq can easily wrap around over time, subtract
		 * the last seq at which timeouts were flushed before comparing.
		 * Assuming not more than 2^31-1 events have happened since,
		 * these subtractions won't have wrapped, so we can check if
		 * target is in [last_seq, current_seq] by comparing the two.
		 */
		events_needed = req->timeout.target_seq - ctx->cq_last_tm_flush;
		events_got = seq - ctx->cq_last_tm_flush;
		if (events_got < events_needed)
			break;

		list_del_init(&req->timeout.list);
		io_kill_timeout(req);
	} while (!list_empty(&ctx->timeout_list));

	ctx->cq_last_tm_flush = seq;
}

static void io_commit_cqring(struct io_ring_ctx *ctx)
{
	io_flush_timeouts(ctx);
	__io_commit_cqring(ctx);

	if (unlikely(!list_empty(&ctx->defer_list)))
		__io_queue_deferred(ctx);
}

static inline bool io_sqring_full(struct io_ring_ctx *ctx)
{
	struct io_rings *r = ctx->rings;

	return READ_ONCE(r->sq.tail) - ctx->cached_sq_head == r->sq_ring_entries;
}

static struct io_uring_cqe *io_get_cqring(struct io_ring_ctx *ctx)
{
	struct io_rings *rings = ctx->rings;
	unsigned tail;

	tail = ctx->cached_cq_tail;
	/*
	 * writes to the cq entry need to come after reading head; the
	 * control dependency is enough as we're using WRITE_ONCE to
	 * fill the cq entry
	 */
	if (tail - READ_ONCE(rings->cq.head) == rings->cq_ring_entries)
		return NULL;

	ctx->cached_cq_tail++;
	return &rings->cqes[tail & ctx->cq_mask];
}

static inline bool io_should_trigger_evfd(struct io_ring_ctx *ctx)
{
	if (!ctx->cq_ev_fd)
		return false;
	if (READ_ONCE(ctx->rings->cq_flags) & IORING_CQ_EVENTFD_DISABLED)
		return false;
	if (!ctx->eventfd_async)
		return true;
	return io_wq_current_is_worker();
}

static inline unsigned __io_cqring_events(struct io_ring_ctx *ctx)
{
	return ctx->cached_cq_tail - READ_ONCE(ctx->rings->cq.head);
}

static void io_cqring_ev_posted(struct io_ring_ctx *ctx)
{
	/* see waitqueue_active() comment */
	smp_mb();

	if (waitqueue_active(&ctx->wait))
		wake_up(&ctx->wait);
	if (ctx->sq_data && waitqueue_active(&ctx->sq_data->wait))
		wake_up(&ctx->sq_data->wait);
	if (io_should_trigger_evfd(ctx))
		eventfd_signal(ctx->cq_ev_fd, 1);
<<<<<<< HEAD
=======
	if (waitqueue_active(&ctx->cq_wait)) {
		wake_up_interruptible(&ctx->cq_wait);
		kill_fasync(&ctx->cq_fasync, SIGIO, POLL_IN);
	}
}

static void io_cqring_ev_posted_iopoll(struct io_ring_ctx *ctx)
{
	/* see waitqueue_active() comment */
	smp_mb();

	if (ctx->flags & IORING_SETUP_SQPOLL) {
		if (waitqueue_active(&ctx->wait))
			wake_up(&ctx->wait);
	}
	if (io_should_trigger_evfd(ctx))
		eventfd_signal(ctx->cq_ev_fd, 1);
	if (waitqueue_active(&ctx->cq_wait)) {
		wake_up_interruptible(&ctx->cq_wait);
		kill_fasync(&ctx->cq_fasync, SIGIO, POLL_IN);
	}
>>>>>>> 6ee1d745
}

/* Returns true if there are no backlogged entries after the flush */
static bool __io_cqring_overflow_flush(struct io_ring_ctx *ctx, bool force,
				       struct task_struct *tsk,
				       struct files_struct *files)
{
	struct io_rings *rings = ctx->rings;
	struct io_kiocb *req, *tmp;
	struct io_uring_cqe *cqe;
	unsigned long flags;
	bool all_flushed;
	LIST_HEAD(list);

	if (!force && __io_cqring_events(ctx) == rings->cq_ring_entries)
		return false;

	spin_lock_irqsave(&ctx->completion_lock, flags);
	list_for_each_entry_safe(req, tmp, &ctx->cq_overflow_list, compl.list) {
		if (!io_match_task(req, tsk, files))
			continue;

		cqe = io_get_cqring(ctx);
		if (!cqe && !force)
			break;

		list_move(&req->compl.list, &list);
		if (cqe) {
			WRITE_ONCE(cqe->user_data, req->user_data);
			WRITE_ONCE(cqe->res, req->result);
			WRITE_ONCE(cqe->flags, req->compl.cflags);
		} else {
			ctx->cached_cq_overflow++;
			WRITE_ONCE(ctx->rings->cq_overflow,
				   ctx->cached_cq_overflow);
		}
	}

	all_flushed = list_empty(&ctx->cq_overflow_list);
	if (all_flushed) {
		clear_bit(0, &ctx->sq_check_overflow);
		clear_bit(0, &ctx->cq_check_overflow);
		ctx->rings->sq_flags &= ~IORING_SQ_CQ_OVERFLOW;
	}

	io_commit_cqring(ctx);
	spin_unlock_irqrestore(&ctx->completion_lock, flags);
	io_cqring_ev_posted(ctx);

	while (!list_empty(&list)) {
		req = list_first_entry(&list, struct io_kiocb, compl.list);
		list_del(&req->compl.list);
		io_put_req(req);
	}

	return all_flushed;
<<<<<<< HEAD
=======
}

static void io_cqring_overflow_flush(struct io_ring_ctx *ctx, bool force,
				     struct task_struct *tsk,
				     struct files_struct *files)
{
	if (test_bit(0, &ctx->cq_check_overflow)) {
		/* iopoll syncs against uring_lock, not completion_lock */
		if (ctx->flags & IORING_SETUP_IOPOLL)
			mutex_lock(&ctx->uring_lock);
		__io_cqring_overflow_flush(ctx, force, tsk, files);
		if (ctx->flags & IORING_SETUP_IOPOLL)
			mutex_unlock(&ctx->uring_lock);
	}
>>>>>>> 6ee1d745
}

static void __io_cqring_fill_event(struct io_kiocb *req, long res, long cflags)
{
	struct io_ring_ctx *ctx = req->ctx;
	struct io_uring_cqe *cqe;

	trace_io_uring_complete(ctx, req->user_data, res);

	/*
	 * If we can't get a cq entry, userspace overflowed the
	 * submission (by quite a lot). Increment the overflow count in
	 * the ring.
	 */
	cqe = io_get_cqring(ctx);
	if (likely(cqe)) {
		WRITE_ONCE(cqe->user_data, req->user_data);
		WRITE_ONCE(cqe->res, res);
		WRITE_ONCE(cqe->flags, cflags);
	} else if (ctx->cq_overflow_flushed ||
		   atomic_read(&req->task->io_uring->in_idle)) {
		/*
		 * If we're in ring overflow flush mode, or in task cancel mode,
		 * then we cannot store the request for later flushing, we need
		 * to drop it on the floor.
		 */
		ctx->cached_cq_overflow++;
		WRITE_ONCE(ctx->rings->cq_overflow, ctx->cached_cq_overflow);
	} else {
		if (list_empty(&ctx->cq_overflow_list)) {
			set_bit(0, &ctx->sq_check_overflow);
			set_bit(0, &ctx->cq_check_overflow);
			ctx->rings->sq_flags |= IORING_SQ_CQ_OVERFLOW;
		}
		io_clean_op(req);
		req->result = res;
		req->compl.cflags = cflags;
		refcount_inc(&req->refs);
		list_add_tail(&req->compl.list, &ctx->cq_overflow_list);
	}
}

static void io_cqring_fill_event(struct io_kiocb *req, long res)
{
	__io_cqring_fill_event(req, res, 0);
}

static void io_cqring_add_event(struct io_kiocb *req, long res, long cflags)
{
	struct io_ring_ctx *ctx = req->ctx;
	unsigned long flags;

	spin_lock_irqsave(&ctx->completion_lock, flags);
	__io_cqring_fill_event(req, res, cflags);
	io_commit_cqring(ctx);
	spin_unlock_irqrestore(&ctx->completion_lock, flags);

	io_cqring_ev_posted(ctx);
}

static void io_submit_flush_completions(struct io_comp_state *cs)
{
	struct io_ring_ctx *ctx = cs->ctx;

	spin_lock_irq(&ctx->completion_lock);
	while (!list_empty(&cs->list)) {
		struct io_kiocb *req;

		req = list_first_entry(&cs->list, struct io_kiocb, compl.list);
		list_del(&req->compl.list);
		__io_cqring_fill_event(req, req->result, req->compl.cflags);

		/*
		 * io_free_req() doesn't care about completion_lock unless one
		 * of these flags is set. REQ_F_WORK_INITIALIZED is in the list
		 * because of a potential deadlock with req->work.fs->lock
		 */
		if (req->flags & (REQ_F_FAIL_LINK|REQ_F_LINK_TIMEOUT
				 |REQ_F_WORK_INITIALIZED)) {
			spin_unlock_irq(&ctx->completion_lock);
			io_put_req(req);
			spin_lock_irq(&ctx->completion_lock);
		} else {
			io_put_req(req);
		}
	}
	io_commit_cqring(ctx);
	spin_unlock_irq(&ctx->completion_lock);

	io_cqring_ev_posted(ctx);
	cs->nr = 0;
}

static void __io_req_complete(struct io_kiocb *req, long res, unsigned cflags,
			      struct io_comp_state *cs)
{
	if (!cs) {
		io_cqring_add_event(req, res, cflags);
		io_put_req(req);
	} else {
		io_clean_op(req);
		req->result = res;
		req->compl.cflags = cflags;
		list_add_tail(&req->compl.list, &cs->list);
		if (++cs->nr >= 32)
			io_submit_flush_completions(cs);
	}
}

static void io_req_complete(struct io_kiocb *req, long res)
{
	__io_req_complete(req, res, 0, NULL);
}

static inline bool io_is_fallback_req(struct io_kiocb *req)
{
	return req == (struct io_kiocb *)
			((unsigned long) req->ctx->fallback_req & ~1UL);
}

static struct io_kiocb *io_get_fallback_req(struct io_ring_ctx *ctx)
{
	struct io_kiocb *req;

	req = ctx->fallback_req;
	if (!test_and_set_bit_lock(0, (unsigned long *) &ctx->fallback_req))
		return req;

	return NULL;
}

static struct io_kiocb *io_alloc_req(struct io_ring_ctx *ctx,
				     struct io_submit_state *state)
{
	if (!state->free_reqs) {
		gfp_t gfp = GFP_KERNEL | __GFP_NOWARN;
		size_t sz;
		int ret;

		sz = min_t(size_t, state->ios_left, ARRAY_SIZE(state->reqs));
		ret = kmem_cache_alloc_bulk(req_cachep, gfp, sz, state->reqs);

		/*
		 * Bulk alloc is all-or-nothing. If we fail to get a batch,
		 * retry single alloc to be on the safe side.
		 */
		if (unlikely(ret <= 0)) {
			state->reqs[0] = kmem_cache_alloc(req_cachep, gfp);
			if (!state->reqs[0])
				goto fallback;
			ret = 1;
		}
		state->free_reqs = ret;
	}

	state->free_reqs--;
	return state->reqs[state->free_reqs];
fallback:
	return io_get_fallback_req(ctx);
}

static inline void io_put_file(struct io_kiocb *req, struct file *file,
			  bool fixed)
{
	if (!fixed)
		fput(file);
}

static void io_dismantle_req(struct io_kiocb *req)
{
	io_clean_op(req);

	if (req->async_data)
		kfree(req->async_data);
	if (req->file)
		io_put_file(req, req->file, (req->flags & REQ_F_FIXED_FILE));
	if (req->fixed_file_refs)
		percpu_ref_put(req->fixed_file_refs);
	io_req_clean_work(req);
}

static void __io_free_req(struct io_kiocb *req)
{
	struct io_uring_task *tctx = req->task->io_uring;
	struct io_ring_ctx *ctx = req->ctx;

	io_dismantle_req(req);

	percpu_counter_dec(&tctx->inflight);
	if (atomic_read(&tctx->in_idle))
		wake_up(&tctx->wait);
	put_task_struct(req->task);

	if (likely(!io_is_fallback_req(req)))
		kmem_cache_free(req_cachep, req);
	else
		clear_bit_unlock(0, (unsigned long *) &ctx->fallback_req);
	percpu_ref_put(&ctx->refs);
}

static inline void io_remove_next_linked(struct io_kiocb *req)
{
	struct io_kiocb *nxt = req->link;

	req->link = nxt->link;
	nxt->link = NULL;
}

static void io_kill_linked_timeout(struct io_kiocb *req)
{
	struct io_ring_ctx *ctx = req->ctx;
	struct io_kiocb *link;
	bool cancelled = false;
	unsigned long flags;

	spin_lock_irqsave(&ctx->completion_lock, flags);
	link = req->link;

	/*
	 * Can happen if a linked timeout fired and link had been like
	 * req -> link t-out -> link t-out [-> ...]
	 */
	if (link && (link->flags & REQ_F_LTIMEOUT_ACTIVE)) {
		struct io_timeout_data *io = link->async_data;
		int ret;

		io_remove_next_linked(req);
		link->timeout.head = NULL;
		ret = hrtimer_try_to_cancel(&io->timer);
		if (ret != -1) {
			io_cqring_fill_event(link, -ECANCELED);
			io_commit_cqring(ctx);
			cancelled = true;
		}
	}
	req->flags &= ~REQ_F_LINK_TIMEOUT;
	spin_unlock_irqrestore(&ctx->completion_lock, flags);

	if (cancelled) {
		io_cqring_ev_posted(ctx);
		io_put_req(link);
	}
}


static void io_fail_links(struct io_kiocb *req)
{
	struct io_kiocb *link, *nxt;
	struct io_ring_ctx *ctx = req->ctx;
	unsigned long flags;

	spin_lock_irqsave(&ctx->completion_lock, flags);
	link = req->link;
	req->link = NULL;

	while (link) {
		nxt = link->link;
		link->link = NULL;

		trace_io_uring_fail_link(req, link);
		io_cqring_fill_event(link, -ECANCELED);

		/*
		 * It's ok to free under spinlock as they're not linked anymore,
		 * but avoid REQ_F_WORK_INITIALIZED because it may deadlock on
		 * work.fs->lock.
		 */
		if (link->flags & REQ_F_WORK_INITIALIZED)
			io_put_req_deferred(link, 2);
		else
			io_double_put_req(link);
		link = nxt;
	}
	io_commit_cqring(ctx);
	spin_unlock_irqrestore(&ctx->completion_lock, flags);

	io_cqring_ev_posted(ctx);
}

static struct io_kiocb *__io_req_find_next(struct io_kiocb *req)
{
	if (req->flags & REQ_F_LINK_TIMEOUT)
		io_kill_linked_timeout(req);

	/*
	 * If LINK is set, we have dependent requests in this chain. If we
	 * didn't fail this request, queue the first one up, moving any other
	 * dependencies to the next request. In case of failure, fail the rest
	 * of the chain.
	 */
	if (likely(!(req->flags & REQ_F_FAIL_LINK))) {
		struct io_kiocb *nxt = req->link;

		req->link = NULL;
		return nxt;
	}
	io_fail_links(req);
	return NULL;
}

static inline struct io_kiocb *io_req_find_next(struct io_kiocb *req)
{
	if (likely(!(req->link) && !(req->flags & REQ_F_LINK_TIMEOUT)))
		return NULL;
	return __io_req_find_next(req);
}

static int io_req_task_work_add(struct io_kiocb *req)
{
	struct task_struct *tsk = req->task;
	struct io_ring_ctx *ctx = req->ctx;
	enum task_work_notify_mode notify;
	int ret;

	if (tsk->flags & PF_EXITING)
		return -ESRCH;

	/*
	 * SQPOLL kernel thread doesn't need notification, just a wakeup. For
	 * all other cases, use TWA_SIGNAL unconditionally to ensure we're
	 * processing task_work. There's no reliable way to tell if TWA_RESUME
	 * will do the job.
	 */
	notify = TWA_NONE;
	if (!(ctx->flags & IORING_SETUP_SQPOLL))
		notify = TWA_SIGNAL;

	ret = task_work_add(tsk, &req->task_work, notify);
	if (!ret)
		wake_up_process(tsk);

	return ret;
}

static void __io_req_task_cancel(struct io_kiocb *req, int error)
{
	struct io_ring_ctx *ctx = req->ctx;

	spin_lock_irq(&ctx->completion_lock);
	io_cqring_fill_event(req, error);
	io_commit_cqring(ctx);
	spin_unlock_irq(&ctx->completion_lock);

	io_cqring_ev_posted(ctx);
	req_set_fail_links(req);
	io_double_put_req(req);
}

static void io_req_task_cancel(struct callback_head *cb)
{
	struct io_kiocb *req = container_of(cb, struct io_kiocb, task_work);
	struct io_ring_ctx *ctx = req->ctx;

	__io_req_task_cancel(req, -ECANCELED);
	percpu_ref_put(&ctx->refs);
}

static void __io_req_task_submit(struct io_kiocb *req)
{
	struct io_ring_ctx *ctx = req->ctx;

<<<<<<< HEAD
	if (!__io_sq_thread_acquire_mm(ctx) &&
	    !__io_sq_thread_acquire_files(ctx)) {
		mutex_lock(&ctx->uring_lock);
=======
	mutex_lock(&ctx->uring_lock);
	if (!ctx->sqo_dead &&
	    !__io_sq_thread_acquire_mm(ctx) &&
	    !__io_sq_thread_acquire_files(ctx))
>>>>>>> 6ee1d745
		__io_queue_sqe(req, NULL);
	else
		__io_req_task_cancel(req, -EFAULT);
	mutex_unlock(&ctx->uring_lock);
}

static void io_req_task_submit(struct callback_head *cb)
{
	struct io_kiocb *req = container_of(cb, struct io_kiocb, task_work);
	struct io_ring_ctx *ctx = req->ctx;

	__io_req_task_submit(req);
	percpu_ref_put(&ctx->refs);
}

static void io_req_task_queue(struct io_kiocb *req)
{
	int ret;

	init_task_work(&req->task_work, io_req_task_submit);
	percpu_ref_get(&req->ctx->refs);

	ret = io_req_task_work_add(req);
	if (unlikely(ret)) {
		struct task_struct *tsk;

		init_task_work(&req->task_work, io_req_task_cancel);
		tsk = io_wq_get_task(req->ctx->io_wq);
		task_work_add(tsk, &req->task_work, TWA_NONE);
		wake_up_process(tsk);
	}
}

static inline void io_queue_next(struct io_kiocb *req)
{
	struct io_kiocb *nxt = io_req_find_next(req);

	if (nxt)
		io_req_task_queue(nxt);
}

static void io_free_req(struct io_kiocb *req)
{
	io_queue_next(req);
	__io_free_req(req);
}

struct req_batch {
	void *reqs[IO_IOPOLL_BATCH];
	int to_free;

	struct task_struct	*task;
	int			task_refs;
};

static inline void io_init_req_batch(struct req_batch *rb)
{
	rb->to_free = 0;
	rb->task_refs = 0;
	rb->task = NULL;
}

static void __io_req_free_batch_flush(struct io_ring_ctx *ctx,
				      struct req_batch *rb)
{
	kmem_cache_free_bulk(req_cachep, rb->to_free, rb->reqs);
	percpu_ref_put_many(&ctx->refs, rb->to_free);
	rb->to_free = 0;
}

static void io_req_free_batch_finish(struct io_ring_ctx *ctx,
				     struct req_batch *rb)
{
	if (rb->to_free)
		__io_req_free_batch_flush(ctx, rb);
	if (rb->task) {
		struct io_uring_task *tctx = rb->task->io_uring;

		percpu_counter_sub(&tctx->inflight, rb->task_refs);
		if (atomic_read(&tctx->in_idle))
			wake_up(&tctx->wait);
		put_task_struct_many(rb->task, rb->task_refs);
		rb->task = NULL;
	}
}

static void io_req_free_batch(struct req_batch *rb, struct io_kiocb *req)
{
	if (unlikely(io_is_fallback_req(req))) {
		io_free_req(req);
		return;
	}
	io_queue_next(req);

	if (req->task != rb->task) {
		if (rb->task) {
			struct io_uring_task *tctx = rb->task->io_uring;

			percpu_counter_sub(&tctx->inflight, rb->task_refs);
			if (atomic_read(&tctx->in_idle))
				wake_up(&tctx->wait);
			put_task_struct_many(rb->task, rb->task_refs);
		}
		rb->task = req->task;
		rb->task_refs = 0;
	}
	rb->task_refs++;

	io_dismantle_req(req);
	rb->reqs[rb->to_free++] = req;
	if (unlikely(rb->to_free == ARRAY_SIZE(rb->reqs)))
		__io_req_free_batch_flush(req->ctx, rb);
}

/*
 * Drop reference to request, return next in chain (if there is one) if this
 * was the last reference to this request.
 */
static struct io_kiocb *io_put_req_find_next(struct io_kiocb *req)
{
	struct io_kiocb *nxt = NULL;

	if (refcount_dec_and_test(&req->refs)) {
		nxt = io_req_find_next(req);
		__io_free_req(req);
	}
	return nxt;
}

static void io_put_req(struct io_kiocb *req)
{
	if (refcount_dec_and_test(&req->refs))
		io_free_req(req);
}

static void io_put_req_deferred_cb(struct callback_head *cb)
{
	struct io_kiocb *req = container_of(cb, struct io_kiocb, task_work);

	io_free_req(req);
}

static void io_free_req_deferred(struct io_kiocb *req)
{
	int ret;

	init_task_work(&req->task_work, io_put_req_deferred_cb);
	ret = io_req_task_work_add(req);
	if (unlikely(ret)) {
		struct task_struct *tsk;

		tsk = io_wq_get_task(req->ctx->io_wq);
		task_work_add(tsk, &req->task_work, TWA_NONE);
		wake_up_process(tsk);
	}
}

static inline void io_put_req_deferred(struct io_kiocb *req, int refs)
{
	if (refcount_sub_and_test(refs, &req->refs))
		io_free_req_deferred(req);
}

static struct io_wq_work *io_steal_work(struct io_kiocb *req)
{
	struct io_kiocb *nxt;

	/*
	 * A ref is owned by io-wq in which context we're. So, if that's the
	 * last one, it's safe to steal next work. False negatives are Ok,
	 * it just will be re-punted async in io_put_work()
	 */
	if (refcount_read(&req->refs) != 1)
		return NULL;

	nxt = io_req_find_next(req);
	return nxt ? &nxt->work : NULL;
}

static void io_double_put_req(struct io_kiocb *req)
{
	/* drop both submit and complete references */
	if (refcount_sub_and_test(2, &req->refs))
		io_free_req(req);
}

static unsigned io_cqring_events(struct io_ring_ctx *ctx)
{
<<<<<<< HEAD
	if (test_bit(0, &ctx->cq_check_overflow)) {
		/*
		 * noflush == true is from the waitqueue handler, just ensure
		 * we wake up the task, and the next invocation will flush the
		 * entries. We cannot safely to it from here.
		 */
		if (noflush)
			return -1U;

		io_cqring_overflow_flush(ctx, false, NULL, NULL);
	}

=======
>>>>>>> 6ee1d745
	/* See comment at the top of this file */
	smp_rmb();
	return __io_cqring_events(ctx);
}

static inline unsigned int io_sqring_entries(struct io_ring_ctx *ctx)
{
	struct io_rings *rings = ctx->rings;

	/* make sure SQ entry isn't read before tail */
	return smp_load_acquire(&rings->sq.tail) - ctx->cached_sq_head;
}

static unsigned int io_put_kbuf(struct io_kiocb *req, struct io_buffer *kbuf)
{
	unsigned int cflags;

	cflags = kbuf->bid << IORING_CQE_BUFFER_SHIFT;
	cflags |= IORING_CQE_F_BUFFER;
	req->flags &= ~REQ_F_BUFFER_SELECTED;
	kfree(kbuf);
	return cflags;
}

static inline unsigned int io_put_rw_kbuf(struct io_kiocb *req)
{
	struct io_buffer *kbuf;

	kbuf = (struct io_buffer *) (unsigned long) req->rw.addr;
	return io_put_kbuf(req, kbuf);
}

static inline bool io_run_task_work(void)
{
	/*
	 * Not safe to run on exiting task, and the task_work handling will
	 * not add work to such a task.
	 */
	if (unlikely(current->flags & PF_EXITING))
		return false;
	if (current->task_works) {
		__set_current_state(TASK_RUNNING);
		task_work_run();
		return true;
	}

	return false;
}

static void io_iopoll_queue(struct list_head *again)
{
	struct io_kiocb *req;

	do {
		req = list_first_entry(again, struct io_kiocb, inflight_entry);
		list_del(&req->inflight_entry);
		__io_complete_rw(req, -EAGAIN, 0, NULL);
	} while (!list_empty(again));
}

/*
 * Find and free completed poll iocbs
 */
static void io_iopoll_complete(struct io_ring_ctx *ctx, unsigned int *nr_events,
			       struct list_head *done)
{
	struct req_batch rb;
	struct io_kiocb *req;
	LIST_HEAD(again);

	/* order with ->result store in io_complete_rw_iopoll() */
	smp_rmb();

	io_init_req_batch(&rb);
	while (!list_empty(done)) {
		int cflags = 0;

		req = list_first_entry(done, struct io_kiocb, inflight_entry);
		if (READ_ONCE(req->result) == -EAGAIN) {
			req->result = 0;
			req->iopoll_completed = 0;
			list_move_tail(&req->inflight_entry, &again);
			continue;
		}
		list_del(&req->inflight_entry);

		if (req->flags & REQ_F_BUFFER_SELECTED)
			cflags = io_put_rw_kbuf(req);

		__io_cqring_fill_event(req, req->result, cflags);
		(*nr_events)++;

		if (refcount_dec_and_test(&req->refs))
			io_req_free_batch(&rb, req);
	}

	io_commit_cqring(ctx);
	io_cqring_ev_posted_iopoll(ctx);
	io_req_free_batch_finish(ctx, &rb);

	if (!list_empty(&again))
		io_iopoll_queue(&again);
}

static int io_do_iopoll(struct io_ring_ctx *ctx, unsigned int *nr_events,
			long min)
{
	struct io_kiocb *req, *tmp;
	LIST_HEAD(done);
	bool spin;
	int ret;

	/*
	 * Only spin for completions if we don't have multiple devices hanging
	 * off our complete list, and we're under the requested amount.
	 */
	spin = !ctx->poll_multi_file && *nr_events < min;

	ret = 0;
	list_for_each_entry_safe(req, tmp, &ctx->iopoll_list, inflight_entry) {
		struct kiocb *kiocb = &req->rw.kiocb;

		/*
		 * Move completed and retryable entries to our local lists.
		 * If we find a request that requires polling, break out
		 * and complete those lists first, if we have entries there.
		 */
		if (READ_ONCE(req->iopoll_completed)) {
			list_move_tail(&req->inflight_entry, &done);
			continue;
		}
		if (!list_empty(&done))
			break;

		ret = kiocb->ki_filp->f_op->iopoll(kiocb, spin);
		if (ret < 0)
			break;

		/* iopoll may have completed current req */
		if (READ_ONCE(req->iopoll_completed))
			list_move_tail(&req->inflight_entry, &done);

		if (ret && spin)
			spin = false;
		ret = 0;
	}

	if (!list_empty(&done))
		io_iopoll_complete(ctx, nr_events, &done);

	return ret;
}

/*
 * Poll for a minimum of 'min' events. Note that if min == 0 we consider that a
 * non-spinning poll check - we'll still enter the driver poll loop, but only
 * as a non-spinning completion check.
 */
static int io_iopoll_getevents(struct io_ring_ctx *ctx, unsigned int *nr_events,
				long min)
{
	while (!list_empty(&ctx->iopoll_list) && !need_resched()) {
		int ret;

		ret = io_do_iopoll(ctx, nr_events, min);
		if (ret < 0)
			return ret;
		if (*nr_events >= min)
			return 0;
	}

	return 1;
}

/*
 * We can't just wait for polled events to come to us, we have to actively
 * find and complete them.
 */
static void io_iopoll_try_reap_events(struct io_ring_ctx *ctx)
{
	if (!(ctx->flags & IORING_SETUP_IOPOLL))
		return;

	mutex_lock(&ctx->uring_lock);
	while (!list_empty(&ctx->iopoll_list)) {
		unsigned int nr_events = 0;

		io_do_iopoll(ctx, &nr_events, 0);

		/* let it sleep and repeat later if can't complete a request */
		if (nr_events == 0)
			break;
		/*
		 * Ensure we allow local-to-the-cpu processing to take place,
		 * in this case we need to ensure that we reap all events.
		 * Also let task_work, etc. to progress by releasing the mutex
		 */
		if (need_resched()) {
			mutex_unlock(&ctx->uring_lock);
			cond_resched();
			mutex_lock(&ctx->uring_lock);
		}
	}
	mutex_unlock(&ctx->uring_lock);
}

static int io_iopoll_check(struct io_ring_ctx *ctx, long min)
{
	unsigned int nr_events = 0;
	int iters = 0, ret = 0;

	/*
	 * We disallow the app entering submit/complete with polling, but we
	 * still need to lock the ring to prevent racing with polled issue
	 * that got punted to a workqueue.
	 */
	mutex_lock(&ctx->uring_lock);
	do {
		/*
		 * Don't enter poll loop if we already have events pending.
		 * If we do, we can potentially be spinning for commands that
		 * already triggered a CQE (eg in error).
		 */
		if (test_bit(0, &ctx->cq_check_overflow))
			__io_cqring_overflow_flush(ctx, false, NULL, NULL);
		if (io_cqring_events(ctx))
			break;

		/*
		 * If a submit got punted to a workqueue, we can have the
		 * application entering polling for a command before it gets
		 * issued. That app will hold the uring_lock for the duration
		 * of the poll right here, so we need to take a breather every
		 * now and then to ensure that the issue has a chance to add
		 * the poll to the issued list. Otherwise we can spin here
		 * forever, while the workqueue is stuck trying to acquire the
		 * very same mutex.
		 */
		if (!(++iters & 7)) {
			mutex_unlock(&ctx->uring_lock);
			io_run_task_work();
			mutex_lock(&ctx->uring_lock);
		}

		ret = io_iopoll_getevents(ctx, &nr_events, min);
		if (ret <= 0)
			break;
		ret = 0;
	} while (min && !nr_events && !need_resched());

	mutex_unlock(&ctx->uring_lock);
	return ret;
}

static void kiocb_end_write(struct io_kiocb *req)
{
	/*
	 * Tell lockdep we inherited freeze protection from submission
	 * thread.
	 */
	if (req->flags & REQ_F_ISREG) {
		struct inode *inode = file_inode(req->file);

		__sb_writers_acquired(inode->i_sb, SB_FREEZE_WRITE);
	}
	file_end_write(req->file);
}

static void io_complete_rw_common(struct kiocb *kiocb, long res,
				  struct io_comp_state *cs)
{
	struct io_kiocb *req = container_of(kiocb, struct io_kiocb, rw.kiocb);
	int cflags = 0;

	if (kiocb->ki_flags & IOCB_WRITE)
		kiocb_end_write(req);

	if (res != req->result)
		req_set_fail_links(req);
	if (req->flags & REQ_F_BUFFER_SELECTED)
		cflags = io_put_rw_kbuf(req);
	__io_req_complete(req, res, cflags, cs);
}

#ifdef CONFIG_BLOCK
static bool io_resubmit_prep(struct io_kiocb *req, int error)
{
	struct iovec inline_vecs[UIO_FASTIOV], *iovec = inline_vecs;
	ssize_t ret = -ECANCELED;
	struct iov_iter iter;
	int rw;

	if (error) {
		ret = error;
		goto end_req;
	}

	switch (req->opcode) {
	case IORING_OP_READV:
	case IORING_OP_READ_FIXED:
	case IORING_OP_READ:
		rw = READ;
		break;
	case IORING_OP_WRITEV:
	case IORING_OP_WRITE_FIXED:
	case IORING_OP_WRITE:
		rw = WRITE;
		break;
	default:
		printk_once(KERN_WARNING "io_uring: bad opcode in resubmit %d\n",
				req->opcode);
		goto end_req;
	}

	if (!req->async_data) {
		ret = io_import_iovec(rw, req, &iovec, &iter, false);
		if (ret < 0)
			goto end_req;
		ret = io_setup_async_rw(req, iovec, inline_vecs, &iter, false);
		if (!ret)
			return true;
		kfree(iovec);
	} else {
		return true;
	}
end_req:
	req_set_fail_links(req);
	return false;
}
#endif

static bool io_rw_reissue(struct io_kiocb *req, long res)
{
#ifdef CONFIG_BLOCK
	umode_t mode = file_inode(req->file)->i_mode;
	int ret;

	if (!S_ISBLK(mode) && !S_ISREG(mode))
		return false;
	if ((res != -EAGAIN && res != -EOPNOTSUPP) || io_wq_current_is_worker())
		return false;

<<<<<<< HEAD
=======
	lockdep_assert_held(&req->ctx->uring_lock);

>>>>>>> 6ee1d745
	ret = io_sq_thread_acquire_mm_files(req->ctx, req);

	if (io_resubmit_prep(req, ret)) {
		refcount_inc(&req->refs);
		io_queue_async_work(req);
		return true;
	}

#endif
	return false;
}

static void __io_complete_rw(struct io_kiocb *req, long res, long res2,
			     struct io_comp_state *cs)
{
	if (!io_rw_reissue(req, res))
		io_complete_rw_common(&req->rw.kiocb, res, cs);
}

static void io_complete_rw(struct kiocb *kiocb, long res, long res2)
{
	struct io_kiocb *req = container_of(kiocb, struct io_kiocb, rw.kiocb);

	__io_complete_rw(req, res, res2, NULL);
}

static void io_complete_rw_iopoll(struct kiocb *kiocb, long res, long res2)
{
	struct io_kiocb *req = container_of(kiocb, struct io_kiocb, rw.kiocb);

	if (kiocb->ki_flags & IOCB_WRITE)
		kiocb_end_write(req);

	if (res != -EAGAIN && res != req->result)
		req_set_fail_links(req);

	WRITE_ONCE(req->result, res);
	/* order with io_poll_complete() checking ->result */
	smp_wmb();
	WRITE_ONCE(req->iopoll_completed, 1);
}

/*
 * After the iocb has been issued, it's safe to be found on the poll list.
 * Adding the kiocb to the list AFTER submission ensures that we don't
 * find it from a io_iopoll_getevents() thread before the issuer is done
 * accessing the kiocb cookie.
 */
static void io_iopoll_req_issued(struct io_kiocb *req, bool in_async)
{
	struct io_ring_ctx *ctx = req->ctx;

	/*
	 * Track whether we have multiple files in our lists. This will impact
	 * how we do polling eventually, not spinning if we're on potentially
	 * different devices.
	 */
	if (list_empty(&ctx->iopoll_list)) {
		ctx->poll_multi_file = false;
	} else if (!ctx->poll_multi_file) {
		struct io_kiocb *list_req;

		list_req = list_first_entry(&ctx->iopoll_list, struct io_kiocb,
						inflight_entry);
		if (list_req->file != req->file)
			ctx->poll_multi_file = true;
	}

	/*
	 * For fast devices, IO may have already completed. If it has, add
	 * it to the front so we find it first.
	 */
	if (READ_ONCE(req->iopoll_completed))
		list_add(&req->inflight_entry, &ctx->iopoll_list);
	else
		list_add_tail(&req->inflight_entry, &ctx->iopoll_list);

	/*
	 * If IORING_SETUP_SQPOLL is enabled, sqes are either handled in sq thread
	 * task context or in io worker task context. If current task context is
	 * sq thread, we don't need to check whether should wake up sq thread.
	 */
	if (in_async && (ctx->flags & IORING_SETUP_SQPOLL) &&
	    wq_has_sleeper(&ctx->sq_data->wait))
		wake_up(&ctx->sq_data->wait);
}

static inline void __io_state_file_put(struct io_submit_state *state)
{
	fput_many(state->file, state->file_refs);
	state->file_refs = 0;
}

static inline void io_state_file_put(struct io_submit_state *state)
{
	if (state->file_refs)
		__io_state_file_put(state);
}

/*
 * Get as many references to a file as we have IOs left in this submission,
 * assuming most submissions are for one file, or at least that each file
 * has more than one submission.
 */
static struct file *__io_file_get(struct io_submit_state *state, int fd)
{
	if (!state)
		return fget(fd);

	if (state->file_refs) {
		if (state->fd == fd) {
			state->file_refs--;
			return state->file;
		}
		__io_state_file_put(state);
	}
	state->file = fget_many(fd, state->ios_left);
	if (unlikely(!state->file))
		return NULL;

	state->fd = fd;
	state->file_refs = state->ios_left - 1;
	return state->file;
}

static bool io_bdev_nowait(struct block_device *bdev)
{
	return !bdev || blk_queue_nowait(bdev_get_queue(bdev));
}

/*
 * If we tracked the file through the SCM inflight mechanism, we could support
 * any file. For now, just ensure that anything potentially problematic is done
 * inline.
 */
static bool io_file_supports_async(struct file *file, int rw)
{
	umode_t mode = file_inode(file)->i_mode;

	if (S_ISBLK(mode)) {
		if (IS_ENABLED(CONFIG_BLOCK) &&
		    io_bdev_nowait(I_BDEV(file->f_mapping->host)))
			return true;
		return false;
	}
	if (S_ISCHR(mode) || S_ISSOCK(mode))
		return true;
	if (S_ISREG(mode)) {
		if (IS_ENABLED(CONFIG_BLOCK) &&
		    io_bdev_nowait(file->f_inode->i_sb->s_bdev) &&
		    file->f_op != &io_uring_fops)
			return true;
		return false;
	}

	/* any ->read/write should understand O_NONBLOCK */
	if (file->f_flags & O_NONBLOCK)
		return true;

	if (!(file->f_mode & FMODE_NOWAIT))
		return false;

	if (rw == READ)
		return file->f_op->read_iter != NULL;

	return file->f_op->write_iter != NULL;
}

static int io_prep_rw(struct io_kiocb *req, const struct io_uring_sqe *sqe)
{
	struct io_ring_ctx *ctx = req->ctx;
	struct kiocb *kiocb = &req->rw.kiocb;
	unsigned ioprio;
	int ret;

	if (S_ISREG(file_inode(req->file)->i_mode))
		req->flags |= REQ_F_ISREG;

	kiocb->ki_pos = READ_ONCE(sqe->off);
	if (kiocb->ki_pos == -1 && !(req->file->f_mode & FMODE_STREAM)) {
		req->flags |= REQ_F_CUR_POS;
		kiocb->ki_pos = req->file->f_pos;
	}
	kiocb->ki_hint = ki_hint_validate(file_write_hint(kiocb->ki_filp));
	kiocb->ki_flags = iocb_flags(kiocb->ki_filp);
	ret = kiocb_set_rw_flags(kiocb, READ_ONCE(sqe->rw_flags));
	if (unlikely(ret))
		return ret;

	ioprio = READ_ONCE(sqe->ioprio);
	if (ioprio) {
		ret = ioprio_check_cap(ioprio);
		if (ret)
			return ret;

		kiocb->ki_ioprio = ioprio;
	} else
		kiocb->ki_ioprio = get_current_ioprio();

	/* don't allow async punt if RWF_NOWAIT was requested */
	if (kiocb->ki_flags & IOCB_NOWAIT)
		req->flags |= REQ_F_NOWAIT;

	if (ctx->flags & IORING_SETUP_IOPOLL) {
		if (!(kiocb->ki_flags & IOCB_DIRECT) ||
		    !kiocb->ki_filp->f_op->iopoll)
			return -EOPNOTSUPP;

		kiocb->ki_flags |= IOCB_HIPRI;
		kiocb->ki_complete = io_complete_rw_iopoll;
		req->iopoll_completed = 0;
	} else {
		if (kiocb->ki_flags & IOCB_HIPRI)
			return -EINVAL;
		kiocb->ki_complete = io_complete_rw;
	}

	req->rw.addr = READ_ONCE(sqe->addr);
	req->rw.len = READ_ONCE(sqe->len);
	req->buf_index = READ_ONCE(sqe->buf_index);
	return 0;
}

static inline void io_rw_done(struct kiocb *kiocb, ssize_t ret)
{
	switch (ret) {
	case -EIOCBQUEUED:
		break;
	case -ERESTARTSYS:
	case -ERESTARTNOINTR:
	case -ERESTARTNOHAND:
	case -ERESTART_RESTARTBLOCK:
		/*
		 * We can't just restart the syscall, since previously
		 * submitted sqes may already be in progress. Just fail this
		 * IO with EINTR.
		 */
		ret = -EINTR;
		fallthrough;
	default:
		kiocb->ki_complete(kiocb, ret, 0);
	}
}

static void kiocb_done(struct kiocb *kiocb, ssize_t ret,
		       struct io_comp_state *cs)
{
	struct io_kiocb *req = container_of(kiocb, struct io_kiocb, rw.kiocb);
	struct io_async_rw *io = req->async_data;

	/* add previously done IO, if any */
	if (io && io->bytes_done > 0) {
		if (ret < 0)
			ret = io->bytes_done;
		else
			ret += io->bytes_done;
	}

	if (req->flags & REQ_F_CUR_POS)
		req->file->f_pos = kiocb->ki_pos;
	if (ret >= 0 && kiocb->ki_complete == io_complete_rw)
		__io_complete_rw(req, ret, 0, cs);
	else
		io_rw_done(kiocb, ret);
}

static ssize_t io_import_fixed(struct io_kiocb *req, int rw,
			       struct iov_iter *iter)
{
	struct io_ring_ctx *ctx = req->ctx;
	size_t len = req->rw.len;
	struct io_mapped_ubuf *imu;
	u16 index, buf_index = req->buf_index;
	size_t offset;
	u64 buf_addr;

	if (unlikely(buf_index >= ctx->nr_user_bufs))
		return -EFAULT;
	index = array_index_nospec(buf_index, ctx->nr_user_bufs);
	imu = &ctx->user_bufs[index];
	buf_addr = req->rw.addr;

	/* overflow */
	if (buf_addr + len < buf_addr)
		return -EFAULT;
	/* not inside the mapped region */
	if (buf_addr < imu->ubuf || buf_addr + len > imu->ubuf + imu->len)
		return -EFAULT;

	/*
	 * May not be a start of buffer, set size appropriately
	 * and advance us to the beginning.
	 */
	offset = buf_addr - imu->ubuf;
	iov_iter_bvec(iter, rw, imu->bvec, imu->nr_bvecs, offset + len);

	if (offset) {
		/*
		 * Don't use iov_iter_advance() here, as it's really slow for
		 * using the latter parts of a big fixed buffer - it iterates
		 * over each segment manually. We can cheat a bit here, because
		 * we know that:
		 *
		 * 1) it's a BVEC iter, we set it up
		 * 2) all bvecs are PAGE_SIZE in size, except potentially the
		 *    first and last bvec
		 *
		 * So just find our index, and adjust the iterator afterwards.
		 * If the offset is within the first bvec (or the whole first
		 * bvec, just use iov_iter_advance(). This makes it easier
		 * since we can just skip the first segment, which may not
		 * be PAGE_SIZE aligned.
		 */
		const struct bio_vec *bvec = imu->bvec;

		if (offset <= bvec->bv_len) {
			iov_iter_advance(iter, offset);
		} else {
			unsigned long seg_skip;

			/* skip first vec */
			offset -= bvec->bv_len;
			seg_skip = 1 + (offset >> PAGE_SHIFT);

			iter->bvec = bvec + seg_skip;
			iter->nr_segs -= seg_skip;
			iter->count -= bvec->bv_len + offset;
			iter->iov_offset = offset & ~PAGE_MASK;
		}
	}

	return len;
}

static void io_ring_submit_unlock(struct io_ring_ctx *ctx, bool needs_lock)
{
	if (needs_lock)
		mutex_unlock(&ctx->uring_lock);
}

static void io_ring_submit_lock(struct io_ring_ctx *ctx, bool needs_lock)
{
	/*
	 * "Normal" inline submissions always hold the uring_lock, since we
	 * grab it from the system call. Same is true for the SQPOLL offload.
	 * The only exception is when we've detached the request and issue it
	 * from an async worker thread, grab the lock for that case.
	 */
	if (needs_lock)
		mutex_lock(&ctx->uring_lock);
}

static struct io_buffer *io_buffer_select(struct io_kiocb *req, size_t *len,
					  int bgid, struct io_buffer *kbuf,
					  bool needs_lock)
{
	struct io_buffer *head;

	if (req->flags & REQ_F_BUFFER_SELECTED)
		return kbuf;

	io_ring_submit_lock(req->ctx, needs_lock);

	lockdep_assert_held(&req->ctx->uring_lock);

	head = idr_find(&req->ctx->io_buffer_idr, bgid);
	if (head) {
		if (!list_empty(&head->list)) {
			kbuf = list_last_entry(&head->list, struct io_buffer,
							list);
			list_del(&kbuf->list);
		} else {
			kbuf = head;
			idr_remove(&req->ctx->io_buffer_idr, bgid);
		}
		if (*len > kbuf->len)
			*len = kbuf->len;
	} else {
		kbuf = ERR_PTR(-ENOBUFS);
	}

	io_ring_submit_unlock(req->ctx, needs_lock);

	return kbuf;
}

static void __user *io_rw_buffer_select(struct io_kiocb *req, size_t *len,
					bool needs_lock)
{
	struct io_buffer *kbuf;
	u16 bgid;

	kbuf = (struct io_buffer *) (unsigned long) req->rw.addr;
	bgid = req->buf_index;
	kbuf = io_buffer_select(req, len, bgid, kbuf, needs_lock);
	if (IS_ERR(kbuf))
		return kbuf;
	req->rw.addr = (u64) (unsigned long) kbuf;
	req->flags |= REQ_F_BUFFER_SELECTED;
	return u64_to_user_ptr(kbuf->addr);
}

#ifdef CONFIG_COMPAT
static ssize_t io_compat_import(struct io_kiocb *req, struct iovec *iov,
				bool needs_lock)
{
	struct compat_iovec __user *uiov;
	compat_ssize_t clen;
	void __user *buf;
	ssize_t len;

	uiov = u64_to_user_ptr(req->rw.addr);
	if (!access_ok(uiov, sizeof(*uiov)))
		return -EFAULT;
	if (__get_user(clen, &uiov->iov_len))
		return -EFAULT;
	if (clen < 0)
		return -EINVAL;

	len = clen;
	buf = io_rw_buffer_select(req, &len, needs_lock);
	if (IS_ERR(buf))
		return PTR_ERR(buf);
	iov[0].iov_base = buf;
	iov[0].iov_len = (compat_size_t) len;
	return 0;
}
#endif

static ssize_t __io_iov_buffer_select(struct io_kiocb *req, struct iovec *iov,
				      bool needs_lock)
{
	struct iovec __user *uiov = u64_to_user_ptr(req->rw.addr);
	void __user *buf;
	ssize_t len;

	if (copy_from_user(iov, uiov, sizeof(*uiov)))
		return -EFAULT;

	len = iov[0].iov_len;
	if (len < 0)
		return -EINVAL;
	buf = io_rw_buffer_select(req, &len, needs_lock);
	if (IS_ERR(buf))
		return PTR_ERR(buf);
	iov[0].iov_base = buf;
	iov[0].iov_len = len;
	return 0;
}

static ssize_t io_iov_buffer_select(struct io_kiocb *req, struct iovec *iov,
				    bool needs_lock)
{
	if (req->flags & REQ_F_BUFFER_SELECTED) {
		struct io_buffer *kbuf;

		kbuf = (struct io_buffer *) (unsigned long) req->rw.addr;
		iov[0].iov_base = u64_to_user_ptr(kbuf->addr);
		iov[0].iov_len = kbuf->len;
		return 0;
	}
	if (req->rw.len != 1)
		return -EINVAL;

#ifdef CONFIG_COMPAT
	if (req->ctx->compat)
		return io_compat_import(req, iov, needs_lock);
#endif

	return __io_iov_buffer_select(req, iov, needs_lock);
}

static ssize_t io_import_iovec(int rw, struct io_kiocb *req,
				 struct iovec **iovec, struct iov_iter *iter,
				 bool needs_lock)
{
	void __user *buf = u64_to_user_ptr(req->rw.addr);
	size_t sqe_len = req->rw.len;
	ssize_t ret;
	u8 opcode;

	opcode = req->opcode;
	if (opcode == IORING_OP_READ_FIXED || opcode == IORING_OP_WRITE_FIXED) {
		*iovec = NULL;
		return io_import_fixed(req, rw, iter);
	}

	/* buffer index only valid with fixed read/write, or buffer select  */
	if (req->buf_index && !(req->flags & REQ_F_BUFFER_SELECT))
		return -EINVAL;

	if (opcode == IORING_OP_READ || opcode == IORING_OP_WRITE) {
		if (req->flags & REQ_F_BUFFER_SELECT) {
			buf = io_rw_buffer_select(req, &sqe_len, needs_lock);
			if (IS_ERR(buf))
				return PTR_ERR(buf);
			req->rw.len = sqe_len;
		}

		ret = import_single_range(rw, buf, sqe_len, *iovec, iter);
		*iovec = NULL;
		return ret;
	}

	if (req->flags & REQ_F_BUFFER_SELECT) {
		ret = io_iov_buffer_select(req, *iovec, needs_lock);
		if (!ret) {
			ret = (*iovec)->iov_len;
			iov_iter_init(iter, rw, *iovec, 1, ret);
		}
		*iovec = NULL;
		return ret;
	}

	return __import_iovec(rw, buf, sqe_len, UIO_FASTIOV, iovec, iter,
			      req->ctx->compat);
}

static inline loff_t *io_kiocb_ppos(struct kiocb *kiocb)
{
	return (kiocb->ki_filp->f_mode & FMODE_STREAM) ? NULL : &kiocb->ki_pos;
}

/*
 * For files that don't have ->read_iter() and ->write_iter(), handle them
 * by looping over ->read() or ->write() manually.
 */
static ssize_t loop_rw_iter(int rw, struct io_kiocb *req, struct iov_iter *iter)
{
	struct kiocb *kiocb = &req->rw.kiocb;
	struct file *file = req->file;
	ssize_t ret = 0;

	/*
	 * Don't support polled IO through this interface, and we can't
	 * support non-blocking either. For the latter, this just causes
	 * the kiocb to be handled from an async context.
	 */
	if (kiocb->ki_flags & IOCB_HIPRI)
		return -EOPNOTSUPP;
	if (kiocb->ki_flags & IOCB_NOWAIT)
		return -EAGAIN;

	while (iov_iter_count(iter)) {
		struct iovec iovec;
		ssize_t nr;

		if (!iov_iter_is_bvec(iter)) {
			iovec = iov_iter_iovec(iter);
		} else {
			iovec.iov_base = u64_to_user_ptr(req->rw.addr);
			iovec.iov_len = req->rw.len;
		}

		if (rw == READ) {
			nr = file->f_op->read(file, iovec.iov_base,
					      iovec.iov_len, io_kiocb_ppos(kiocb));
		} else {
			nr = file->f_op->write(file, iovec.iov_base,
					       iovec.iov_len, io_kiocb_ppos(kiocb));
		}

		if (nr < 0) {
			if (!ret)
				ret = nr;
			break;
		}
		ret += nr;
		if (nr != iovec.iov_len)
			break;
		req->rw.len -= nr;
		req->rw.addr += nr;
		iov_iter_advance(iter, nr);
	}

	return ret;
}

static void io_req_map_rw(struct io_kiocb *req, const struct iovec *iovec,
			  const struct iovec *fast_iov, struct iov_iter *iter)
{
	struct io_async_rw *rw = req->async_data;

	memcpy(&rw->iter, iter, sizeof(*iter));
	rw->free_iovec = iovec;
	rw->bytes_done = 0;
	/* can only be fixed buffers, no need to do anything */
	if (iov_iter_is_bvec(iter))
		return;
	if (!iovec) {
		unsigned iov_off = 0;

		rw->iter.iov = rw->fast_iov;
		if (iter->iov != fast_iov) {
			iov_off = iter->iov - fast_iov;
			rw->iter.iov += iov_off;
		}
		if (rw->fast_iov != fast_iov)
			memcpy(rw->fast_iov + iov_off, fast_iov + iov_off,
			       sizeof(struct iovec) * iter->nr_segs);
	} else {
		req->flags |= REQ_F_NEED_CLEANUP;
	}
}

static inline int __io_alloc_async_data(struct io_kiocb *req)
{
	WARN_ON_ONCE(!io_op_defs[req->opcode].async_size);
	req->async_data = kmalloc(io_op_defs[req->opcode].async_size, GFP_KERNEL);
	return req->async_data == NULL;
}

static int io_alloc_async_data(struct io_kiocb *req)
{
	if (!io_op_defs[req->opcode].needs_async_data)
		return 0;

	return  __io_alloc_async_data(req);
}

static int io_setup_async_rw(struct io_kiocb *req, const struct iovec *iovec,
			     const struct iovec *fast_iov,
			     struct iov_iter *iter, bool force)
{
	if (!force && !io_op_defs[req->opcode].needs_async_data)
		return 0;
	if (!req->async_data) {
		if (__io_alloc_async_data(req))
			return -ENOMEM;

		io_req_map_rw(req, iovec, fast_iov, iter);
	}
	return 0;
}

static inline int io_rw_prep_async(struct io_kiocb *req, int rw)
{
	struct io_async_rw *iorw = req->async_data;
	struct iovec *iov = iorw->fast_iov;
	ssize_t ret;

	ret = io_import_iovec(rw, req, &iov, &iorw->iter, false);
	if (unlikely(ret < 0))
		return ret;

	iorw->bytes_done = 0;
	iorw->free_iovec = iov;
	if (iov)
		req->flags |= REQ_F_NEED_CLEANUP;
	return 0;
}

static int io_read_prep(struct io_kiocb *req, const struct io_uring_sqe *sqe)
{
	ssize_t ret;

	ret = io_prep_rw(req, sqe);
	if (ret)
		return ret;

	if (unlikely(!(req->file->f_mode & FMODE_READ)))
		return -EBADF;

	/* either don't need iovec imported or already have it */
	if (!req->async_data)
		return 0;
	return io_rw_prep_async(req, READ);
}

/*
 * This is our waitqueue callback handler, registered through lock_page_async()
 * when we initially tried to do the IO with the iocb armed our waitqueue.
 * This gets called when the page is unlocked, and we generally expect that to
 * happen when the page IO is completed and the page is now uptodate. This will
 * queue a task_work based retry of the operation, attempting to copy the data
 * again. If the latter fails because the page was NOT uptodate, then we will
 * do a thread based blocking retry of the operation. That's the unexpected
 * slow path.
 */
static int io_async_buf_func(struct wait_queue_entry *wait, unsigned mode,
			     int sync, void *arg)
{
	struct wait_page_queue *wpq;
	struct io_kiocb *req = wait->private;
	struct wait_page_key *key = arg;
	int ret;

	wpq = container_of(wait, struct wait_page_queue, wait);

	if (!wake_page_match(wpq, key))
		return 0;

	req->rw.kiocb.ki_flags &= ~IOCB_WAITQ;
	list_del_init(&wait->entry);

	init_task_work(&req->task_work, io_req_task_submit);
	percpu_ref_get(&req->ctx->refs);

	/* submit ref gets dropped, acquire a new one */
	refcount_inc(&req->refs);
	ret = io_req_task_work_add(req);
	if (unlikely(ret)) {
		struct task_struct *tsk;

		/* queue just for cancelation */
		init_task_work(&req->task_work, io_req_task_cancel);
		tsk = io_wq_get_task(req->ctx->io_wq);
		task_work_add(tsk, &req->task_work, TWA_NONE);
		wake_up_process(tsk);
	}
	return 1;
}

/*
 * This controls whether a given IO request should be armed for async page
 * based retry. If we return false here, the request is handed to the async
 * worker threads for retry. If we're doing buffered reads on a regular file,
 * we prepare a private wait_page_queue entry and retry the operation. This
 * will either succeed because the page is now uptodate and unlocked, or it
 * will register a callback when the page is unlocked at IO completion. Through
 * that callback, io_uring uses task_work to setup a retry of the operation.
 * That retry will attempt the buffered read again. The retry will generally
 * succeed, or in rare cases where it fails, we then fall back to using the
 * async worker threads for a blocking retry.
 */
static bool io_rw_should_retry(struct io_kiocb *req)
{
	struct io_async_rw *rw = req->async_data;
	struct wait_page_queue *wait = &rw->wpq;
	struct kiocb *kiocb = &req->rw.kiocb;

	/* never retry for NOWAIT, we just complete with -EAGAIN */
	if (req->flags & REQ_F_NOWAIT)
		return false;

	/* Only for buffered IO */
	if (kiocb->ki_flags & (IOCB_DIRECT | IOCB_HIPRI))
		return false;

	/*
	 * just use poll if we can, and don't attempt if the fs doesn't
	 * support callback based unlocks
	 */
	if (file_can_poll(req->file) || !(req->file->f_mode & FMODE_BUF_RASYNC))
		return false;

	wait->wait.func = io_async_buf_func;
	wait->wait.private = req;
	wait->wait.flags = 0;
	INIT_LIST_HEAD(&wait->wait.entry);
	kiocb->ki_flags |= IOCB_WAITQ;
	kiocb->ki_flags &= ~IOCB_NOWAIT;
	kiocb->ki_waitq = wait;
	return true;
}

static int io_iter_do_read(struct io_kiocb *req, struct iov_iter *iter)
{
	if (req->file->f_op->read_iter)
		return call_read_iter(req->file, &req->rw.kiocb, iter);
	else if (req->file->f_op->read)
		return loop_rw_iter(READ, req, iter);
	else
		return -EINVAL;
}

static int io_read(struct io_kiocb *req, bool force_nonblock,
		   struct io_comp_state *cs)
{
	struct iovec inline_vecs[UIO_FASTIOV], *iovec = inline_vecs;
	struct kiocb *kiocb = &req->rw.kiocb;
	struct iov_iter __iter, *iter = &__iter;
	struct io_async_rw *rw = req->async_data;
	ssize_t io_size, ret, ret2;
	bool no_async;

	if (rw) {
		iter = &rw->iter;
		iovec = NULL;
	} else {
		ret = io_import_iovec(READ, req, &iovec, iter, !force_nonblock);
		if (ret < 0)
			return ret;
	}
	io_size = iov_iter_count(iter);
	req->result = io_size;
	ret = 0;

	/* Ensure we clear previously set non-block flag */
	if (!force_nonblock)
		kiocb->ki_flags &= ~IOCB_NOWAIT;
	else
		kiocb->ki_flags |= IOCB_NOWAIT;


	/* If the file doesn't support async, just async punt */
	no_async = force_nonblock && !io_file_supports_async(req->file, READ);
	if (no_async)
		goto copy_iov;

	ret = rw_verify_area(READ, req->file, io_kiocb_ppos(kiocb), io_size);
	if (unlikely(ret))
		goto out_free;

	ret = io_iter_do_read(req, iter);

	if (!ret) {
		goto done;
	} else if (ret == -EIOCBQUEUED) {
		ret = 0;
		goto out_free;
	} else if (ret == -EAGAIN) {
		/* IOPOLL retry should happen for io-wq threads */
		if (!force_nonblock && !(req->ctx->flags & IORING_SETUP_IOPOLL))
			goto done;
		/* no retry on NONBLOCK marked file */
		if (req->file->f_flags & O_NONBLOCK)
			goto done;
		/* some cases will consume bytes even on error returns */
		iov_iter_revert(iter, io_size - iov_iter_count(iter));
		ret = 0;
		goto copy_iov;
	} else if (ret < 0) {
		/* make sure -ERESTARTSYS -> -EINTR is done */
		goto done;
	}

	/* read it all, or we did blocking attempt. no retry. */
	if (!iov_iter_count(iter) || !force_nonblock ||
	    (req->file->f_flags & O_NONBLOCK) || !(req->flags & REQ_F_ISREG))
		goto done;

	io_size -= ret;
copy_iov:
	ret2 = io_setup_async_rw(req, iovec, inline_vecs, iter, true);
	if (ret2) {
		ret = ret2;
		goto out_free;
	}
	if (no_async)
		return -EAGAIN;
	rw = req->async_data;
	/* it's copied and will be cleaned with ->io */
	iovec = NULL;
	/* now use our persistent iterator, if we aren't already */
	iter = &rw->iter;
retry:
	rw->bytes_done += ret;
	/* if we can retry, do so with the callbacks armed */
	if (!io_rw_should_retry(req)) {
		kiocb->ki_flags &= ~IOCB_WAITQ;
		return -EAGAIN;
	}

	/*
	 * Now retry read with the IOCB_WAITQ parts set in the iocb. If we
	 * get -EIOCBQUEUED, then we'll get a notification when the desired
	 * page gets unlocked. We can also get a partial read here, and if we
	 * do, then just retry at the new offset.
	 */
	ret = io_iter_do_read(req, iter);
	if (ret == -EIOCBQUEUED) {
		ret = 0;
		goto out_free;
	} else if (ret > 0 && ret < io_size) {
		/* we got some bytes, but not all. retry. */
		goto retry;
	}
done:
	kiocb_done(kiocb, ret, cs);
	ret = 0;
out_free:
	/* it's reportedly faster than delegating the null check to kfree() */
	if (iovec)
		kfree(iovec);
	return ret;
}

static int io_write_prep(struct io_kiocb *req, const struct io_uring_sqe *sqe)
{
	ssize_t ret;

	ret = io_prep_rw(req, sqe);
	if (ret)
		return ret;

	if (unlikely(!(req->file->f_mode & FMODE_WRITE)))
		return -EBADF;

	/* either don't need iovec imported or already have it */
	if (!req->async_data)
		return 0;
	return io_rw_prep_async(req, WRITE);
}

static int io_write(struct io_kiocb *req, bool force_nonblock,
		    struct io_comp_state *cs)
{
	struct iovec inline_vecs[UIO_FASTIOV], *iovec = inline_vecs;
	struct kiocb *kiocb = &req->rw.kiocb;
	struct iov_iter __iter, *iter = &__iter;
	struct io_async_rw *rw = req->async_data;
	ssize_t ret, ret2, io_size;

	if (rw) {
		iter = &rw->iter;
		iovec = NULL;
	} else {
		ret = io_import_iovec(WRITE, req, &iovec, iter, !force_nonblock);
		if (ret < 0)
			return ret;
	}
	io_size = iov_iter_count(iter);
	req->result = io_size;

	/* Ensure we clear previously set non-block flag */
	if (!force_nonblock)
		kiocb->ki_flags &= ~IOCB_NOWAIT;
	else
		kiocb->ki_flags |= IOCB_NOWAIT;

	/* If the file doesn't support async, just async punt */
	if (force_nonblock && !io_file_supports_async(req->file, WRITE))
		goto copy_iov;

	/* file path doesn't support NOWAIT for non-direct_IO */
	if (force_nonblock && !(kiocb->ki_flags & IOCB_DIRECT) &&
	    (req->flags & REQ_F_ISREG))
		goto copy_iov;

	ret = rw_verify_area(WRITE, req->file, io_kiocb_ppos(kiocb), io_size);
	if (unlikely(ret))
		goto out_free;

	/*
	 * Open-code file_start_write here to grab freeze protection,
	 * which will be released by another thread in
	 * io_complete_rw().  Fool lockdep by telling it the lock got
	 * released so that it doesn't complain about the held lock when
	 * we return to userspace.
	 */
	if (req->flags & REQ_F_ISREG) {
		sb_start_write(file_inode(req->file)->i_sb);
		__sb_writers_release(file_inode(req->file)->i_sb,
					SB_FREEZE_WRITE);
	}
	kiocb->ki_flags |= IOCB_WRITE;

	if (req->file->f_op->write_iter)
		ret2 = call_write_iter(req->file, kiocb, iter);
	else if (req->file->f_op->write)
		ret2 = loop_rw_iter(WRITE, req, iter);
	else
		ret2 = -EINVAL;

	/*
	 * Raw bdev writes will return -EOPNOTSUPP for IOCB_NOWAIT. Just
	 * retry them without IOCB_NOWAIT.
	 */
	if (ret2 == -EOPNOTSUPP && (kiocb->ki_flags & IOCB_NOWAIT))
		ret2 = -EAGAIN;
	/* no retry on NONBLOCK marked file */
	if (ret2 == -EAGAIN && (req->file->f_flags & O_NONBLOCK))
		goto done;
	if (!force_nonblock || ret2 != -EAGAIN) {
		/* IOPOLL retry should happen for io-wq threads */
		if ((req->ctx->flags & IORING_SETUP_IOPOLL) && ret2 == -EAGAIN)
			goto copy_iov;
done:
		kiocb_done(kiocb, ret2, cs);
	} else {
copy_iov:
		/* some cases will consume bytes even on error returns */
		iov_iter_revert(iter, io_size - iov_iter_count(iter));
		ret = io_setup_async_rw(req, iovec, inline_vecs, iter, false);
		if (!ret)
			return -EAGAIN;
	}
out_free:
	/* it's reportedly faster than delegating the null check to kfree() */
	if (iovec)
		kfree(iovec);
	return ret;
}

static int io_renameat_prep(struct io_kiocb *req,
<<<<<<< HEAD
=======
			    const struct io_uring_sqe *sqe)
{
	struct io_rename *ren = &req->rename;
	const char __user *oldf, *newf;

	if (unlikely(req->flags & REQ_F_FIXED_FILE))
		return -EBADF;

	ren->old_dfd = READ_ONCE(sqe->fd);
	oldf = u64_to_user_ptr(READ_ONCE(sqe->addr));
	newf = u64_to_user_ptr(READ_ONCE(sqe->addr2));
	ren->new_dfd = READ_ONCE(sqe->len);
	ren->flags = READ_ONCE(sqe->rename_flags);

	ren->oldpath = getname(oldf);
	if (IS_ERR(ren->oldpath))
		return PTR_ERR(ren->oldpath);

	ren->newpath = getname(newf);
	if (IS_ERR(ren->newpath)) {
		putname(ren->oldpath);
		return PTR_ERR(ren->newpath);
	}

	req->flags |= REQ_F_NEED_CLEANUP;
	return 0;
}

static int io_renameat(struct io_kiocb *req, bool force_nonblock)
{
	struct io_rename *ren = &req->rename;
	int ret;

	if (force_nonblock)
		return -EAGAIN;

	ret = do_renameat2(ren->old_dfd, ren->oldpath, ren->new_dfd,
				ren->newpath, ren->flags);

	req->flags &= ~REQ_F_NEED_CLEANUP;
	if (ret < 0)
		req_set_fail_links(req);
	io_req_complete(req, ret);
	return 0;
}

static int io_unlinkat_prep(struct io_kiocb *req,
			    const struct io_uring_sqe *sqe)
{
	struct io_unlink *un = &req->unlink;
	const char __user *fname;

	if (unlikely(req->flags & REQ_F_FIXED_FILE))
		return -EBADF;

	un->dfd = READ_ONCE(sqe->fd);

	un->flags = READ_ONCE(sqe->unlink_flags);
	if (un->flags & ~AT_REMOVEDIR)
		return -EINVAL;

	fname = u64_to_user_ptr(READ_ONCE(sqe->addr));
	un->filename = getname(fname);
	if (IS_ERR(un->filename))
		return PTR_ERR(un->filename);

	req->flags |= REQ_F_NEED_CLEANUP;
	return 0;
}

static int io_unlinkat(struct io_kiocb *req, bool force_nonblock)
{
	struct io_unlink *un = &req->unlink;
	int ret;

	if (force_nonblock)
		return -EAGAIN;

	if (un->flags & AT_REMOVEDIR)
		ret = do_rmdir(un->dfd, un->filename);
	else
		ret = do_unlinkat(un->dfd, un->filename);

	req->flags &= ~REQ_F_NEED_CLEANUP;
	if (ret < 0)
		req_set_fail_links(req);
	io_req_complete(req, ret);
	return 0;
}

static int io_shutdown_prep(struct io_kiocb *req,
			    const struct io_uring_sqe *sqe)
{
#if defined(CONFIG_NET)
	if (unlikely(req->ctx->flags & IORING_SETUP_IOPOLL))
		return -EINVAL;
	if (sqe->ioprio || sqe->off || sqe->addr || sqe->rw_flags ||
	    sqe->buf_index)
		return -EINVAL;

	req->shutdown.how = READ_ONCE(sqe->len);
	return 0;
#else
	return -EOPNOTSUPP;
#endif
}

static int io_shutdown(struct io_kiocb *req, bool force_nonblock)
{
#if defined(CONFIG_NET)
	struct socket *sock;
	int ret;

	if (force_nonblock)
		return -EAGAIN;

	sock = sock_from_file(req->file);
	if (unlikely(!sock))
		return -ENOTSOCK;

	ret = __sys_shutdown_sock(sock, req->shutdown.how);
	if (ret < 0)
		req_set_fail_links(req);
	io_req_complete(req, ret);
	return 0;
#else
	return -EOPNOTSUPP;
#endif
}

static int __io_splice_prep(struct io_kiocb *req,
>>>>>>> 6ee1d745
			    const struct io_uring_sqe *sqe)
{
	struct io_rename *ren = &req->rename;
	const char __user *oldf, *newf;

	if (unlikely(req->flags & REQ_F_FIXED_FILE))
		return -EBADF;

	ren->old_dfd = READ_ONCE(sqe->fd);
	oldf = u64_to_user_ptr(READ_ONCE(sqe->addr));
	newf = u64_to_user_ptr(READ_ONCE(sqe->addr2));
	ren->new_dfd = READ_ONCE(sqe->len);
	ren->flags = READ_ONCE(sqe->rename_flags);

	ren->oldpath = getname(oldf);
	if (IS_ERR(ren->oldpath))
		return PTR_ERR(ren->oldpath);

	ren->newpath = getname(newf);
	if (IS_ERR(ren->newpath)) {
		putname(ren->oldpath);
		return PTR_ERR(ren->newpath);
	}

	req->flags |= REQ_F_NEED_CLEANUP;
	return 0;
}

static int io_renameat(struct io_kiocb *req, bool force_nonblock)
{
	struct io_rename *ren = &req->rename;
	int ret;

	if (force_nonblock)
		return -EAGAIN;

	ret = do_renameat2(ren->old_dfd, ren->oldpath, ren->new_dfd,
				ren->newpath, ren->flags);

	req->flags &= ~REQ_F_NEED_CLEANUP;
	if (ret < 0)
		req_set_fail_links(req);
	io_req_complete(req, ret);
	return 0;
}

static int io_unlinkat_prep(struct io_kiocb *req,
			    const struct io_uring_sqe *sqe)
{
	struct io_unlink *un = &req->unlink;
	const char __user *fname;

	if (unlikely(req->flags & REQ_F_FIXED_FILE))
		return -EBADF;

	un->dfd = READ_ONCE(sqe->fd);

	un->flags = READ_ONCE(sqe->unlink_flags);
	if (un->flags & ~AT_REMOVEDIR)
		return -EINVAL;

	fname = u64_to_user_ptr(READ_ONCE(sqe->addr));
	un->filename = getname(fname);
	if (IS_ERR(un->filename))
		return PTR_ERR(un->filename);

	req->flags |= REQ_F_NEED_CLEANUP;
	return 0;
}

static int io_unlinkat(struct io_kiocb *req, bool force_nonblock)
{
	struct io_unlink *un = &req->unlink;
	int ret;

	if (force_nonblock)
		return -EAGAIN;

	if (un->flags & AT_REMOVEDIR)
		ret = do_rmdir(un->dfd, un->filename);
	else
		ret = do_unlinkat(un->dfd, un->filename);

	req->flags &= ~REQ_F_NEED_CLEANUP;
	if (ret < 0)
		req_set_fail_links(req);
	io_req_complete(req, ret);
	return 0;
}

static int io_shutdown_prep(struct io_kiocb *req,
			    const struct io_uring_sqe *sqe)
{
#if defined(CONFIG_NET)
	if (unlikely(req->ctx->flags & IORING_SETUP_IOPOLL))
		return -EINVAL;
	if (sqe->ioprio || sqe->off || sqe->addr || sqe->rw_flags ||
	    sqe->buf_index)
		return -EINVAL;

	req->shutdown.how = READ_ONCE(sqe->len);
	return 0;
#else
	return -EOPNOTSUPP;
#endif
}

static int io_shutdown(struct io_kiocb *req, bool force_nonblock)
{
#if defined(CONFIG_NET)
	struct socket *sock;
	int ret;

	if (force_nonblock)
		return -EAGAIN;

	sock = sock_from_file(req->file);
	if (unlikely(!sock))
		return -ENOTSOCK;

	ret = __sys_shutdown_sock(sock, req->shutdown.how);
	if (ret < 0)
		req_set_fail_links(req);
	io_req_complete(req, ret);
	return 0;
#else
	return -EOPNOTSUPP;
#endif
}

static int __io_splice_prep(struct io_kiocb *req,
			    const struct io_uring_sqe *sqe)
{
	struct io_splice* sp = &req->splice;
	unsigned int valid_flags = SPLICE_F_FD_IN_FIXED | SPLICE_F_ALL;

	if (unlikely(req->ctx->flags & IORING_SETUP_IOPOLL))
		return -EINVAL;

	sp->file_in = NULL;
	sp->len = READ_ONCE(sqe->len);
	sp->flags = READ_ONCE(sqe->splice_flags);

	if (unlikely(sp->flags & ~valid_flags))
		return -EINVAL;

	sp->file_in = io_file_get(NULL, req, READ_ONCE(sqe->splice_fd_in),
				  (sp->flags & SPLICE_F_FD_IN_FIXED));
	if (!sp->file_in)
		return -EBADF;
	req->flags |= REQ_F_NEED_CLEANUP;

	if (!S_ISREG(file_inode(sp->file_in)->i_mode)) {
		/*
		 * Splice operation will be punted aync, and here need to
		 * modify io_wq_work.flags, so initialize io_wq_work firstly.
		 */
		io_req_init_async(req);
		req->work.flags |= IO_WQ_WORK_UNBOUND;
	}

	return 0;
}

static int io_tee_prep(struct io_kiocb *req,
		       const struct io_uring_sqe *sqe)
{
	if (READ_ONCE(sqe->splice_off_in) || READ_ONCE(sqe->off))
		return -EINVAL;
	return __io_splice_prep(req, sqe);
}

static int io_tee(struct io_kiocb *req, bool force_nonblock)
{
	struct io_splice *sp = &req->splice;
	struct file *in = sp->file_in;
	struct file *out = sp->file_out;
	unsigned int flags = sp->flags & ~SPLICE_F_FD_IN_FIXED;
	long ret = 0;

	if (force_nonblock)
		return -EAGAIN;
	if (sp->len)
		ret = do_tee(in, out, sp->len, flags);

	io_put_file(req, in, (sp->flags & SPLICE_F_FD_IN_FIXED));
	req->flags &= ~REQ_F_NEED_CLEANUP;

	if (ret != sp->len)
		req_set_fail_links(req);
	io_req_complete(req, ret);
	return 0;
}

static int io_splice_prep(struct io_kiocb *req, const struct io_uring_sqe *sqe)
{
	struct io_splice* sp = &req->splice;

	sp->off_in = READ_ONCE(sqe->splice_off_in);
	sp->off_out = READ_ONCE(sqe->off);
	return __io_splice_prep(req, sqe);
}

static int io_splice(struct io_kiocb *req, bool force_nonblock)
{
	struct io_splice *sp = &req->splice;
	struct file *in = sp->file_in;
	struct file *out = sp->file_out;
	unsigned int flags = sp->flags & ~SPLICE_F_FD_IN_FIXED;
	loff_t *poff_in, *poff_out;
	long ret = 0;

	if (force_nonblock)
		return -EAGAIN;

	poff_in = (sp->off_in == -1) ? NULL : &sp->off_in;
	poff_out = (sp->off_out == -1) ? NULL : &sp->off_out;

	if (sp->len)
		ret = do_splice(in, poff_in, out, poff_out, sp->len, flags);

	io_put_file(req, in, (sp->flags & SPLICE_F_FD_IN_FIXED));
	req->flags &= ~REQ_F_NEED_CLEANUP;

	if (ret != sp->len)
		req_set_fail_links(req);
	io_req_complete(req, ret);
	return 0;
}

/*
 * IORING_OP_NOP just posts a completion event, nothing else.
 */
static int io_nop(struct io_kiocb *req, struct io_comp_state *cs)
{
	struct io_ring_ctx *ctx = req->ctx;

	if (unlikely(ctx->flags & IORING_SETUP_IOPOLL))
		return -EINVAL;

	__io_req_complete(req, 0, 0, cs);
	return 0;
}

static int io_prep_fsync(struct io_kiocb *req, const struct io_uring_sqe *sqe)
{
	struct io_ring_ctx *ctx = req->ctx;

	if (!req->file)
		return -EBADF;

	if (unlikely(ctx->flags & IORING_SETUP_IOPOLL))
		return -EINVAL;
	if (unlikely(sqe->addr || sqe->ioprio || sqe->buf_index))
		return -EINVAL;

	req->sync.flags = READ_ONCE(sqe->fsync_flags);
	if (unlikely(req->sync.flags & ~IORING_FSYNC_DATASYNC))
		return -EINVAL;

	req->sync.off = READ_ONCE(sqe->off);
	req->sync.len = READ_ONCE(sqe->len);
	return 0;
}

static int io_fsync(struct io_kiocb *req, bool force_nonblock)
{
	loff_t end = req->sync.off + req->sync.len;
	int ret;

	/* fsync always requires a blocking context */
	if (force_nonblock)
		return -EAGAIN;

	ret = vfs_fsync_range(req->file, req->sync.off,
				end > 0 ? end : LLONG_MAX,
				req->sync.flags & IORING_FSYNC_DATASYNC);
	if (ret < 0)
		req_set_fail_links(req);
	io_req_complete(req, ret);
	return 0;
}

static int io_fallocate_prep(struct io_kiocb *req,
			     const struct io_uring_sqe *sqe)
{
	if (sqe->ioprio || sqe->buf_index || sqe->rw_flags)
		return -EINVAL;
	if (unlikely(req->ctx->flags & IORING_SETUP_IOPOLL))
		return -EINVAL;

	req->sync.off = READ_ONCE(sqe->off);
	req->sync.len = READ_ONCE(sqe->addr);
	req->sync.mode = READ_ONCE(sqe->len);
	return 0;
}

static int io_fallocate(struct io_kiocb *req, bool force_nonblock)
{
	int ret;

	/* fallocate always requiring blocking context */
	if (force_nonblock)
		return -EAGAIN;
	ret = vfs_fallocate(req->file, req->sync.mode, req->sync.off,
				req->sync.len);
	if (ret < 0)
		req_set_fail_links(req);
	io_req_complete(req, ret);
	return 0;
}

static int __io_openat_prep(struct io_kiocb *req, const struct io_uring_sqe *sqe)
{
	const char __user *fname;
	int ret;

	if (unlikely(sqe->ioprio || sqe->buf_index))
		return -EINVAL;
	if (unlikely(req->flags & REQ_F_FIXED_FILE))
		return -EBADF;

	/* open.how should be already initialised */
	if (!(req->open.how.flags & O_PATH) && force_o_largefile())
		req->open.how.flags |= O_LARGEFILE;

	req->open.dfd = READ_ONCE(sqe->fd);
	fname = u64_to_user_ptr(READ_ONCE(sqe->addr));
	req->open.filename = getname(fname);
	if (IS_ERR(req->open.filename)) {
		ret = PTR_ERR(req->open.filename);
		req->open.filename = NULL;
		return ret;
	}
	req->open.nofile = rlimit(RLIMIT_NOFILE);
	req->open.ignore_nonblock = false;
	req->flags |= REQ_F_NEED_CLEANUP;
	return 0;
}

static int io_openat_prep(struct io_kiocb *req, const struct io_uring_sqe *sqe)
{
	u64 flags, mode;

	if (unlikely(req->ctx->flags & IORING_SETUP_IOPOLL))
		return -EINVAL;
	mode = READ_ONCE(sqe->len);
	flags = READ_ONCE(sqe->open_flags);
	req->open.how = build_open_how(flags, mode);
	return __io_openat_prep(req, sqe);
}

static int io_openat2_prep(struct io_kiocb *req, const struct io_uring_sqe *sqe)
{
	struct open_how __user *how;
	size_t len;
	int ret;

	if (unlikely(req->ctx->flags & IORING_SETUP_IOPOLL))
		return -EINVAL;
	how = u64_to_user_ptr(READ_ONCE(sqe->addr2));
	len = READ_ONCE(sqe->len);
	if (len < OPEN_HOW_SIZE_VER0)
		return -EINVAL;

	ret = copy_struct_from_user(&req->open.how, sizeof(req->open.how), how,
					len);
	if (ret)
		return ret;

	return __io_openat_prep(req, sqe);
}

static int io_openat2(struct io_kiocb *req, bool force_nonblock)
{
	struct open_flags op;
	struct file *file;
	int ret;

	if (force_nonblock && !req->open.ignore_nonblock)
		return -EAGAIN;

	ret = build_open_flags(&req->open.how, &op);
	if (ret)
		goto err;

	ret = __get_unused_fd_flags(req->open.how.flags, req->open.nofile);
	if (ret < 0)
		goto err;

	file = do_filp_open(req->open.dfd, req->open.filename, &op);
	if (IS_ERR(file)) {
		put_unused_fd(ret);
		ret = PTR_ERR(file);
		/*
		 * A work-around to ensure that /proc/self works that way
		 * that it should - if we get -EOPNOTSUPP back, then assume
		 * that proc_self_get_link() failed us because we're in async
		 * context. We should be safe to retry this from the task
		 * itself with force_nonblock == false set, as it should not
		 * block on lookup. Would be nice to know this upfront and
		 * avoid the async dance, but doesn't seem feasible.
		 */
		if (ret == -EOPNOTSUPP && io_wq_current_is_worker()) {
			req->open.ignore_nonblock = true;
			refcount_inc(&req->refs);
			io_req_task_queue(req);
			return 0;
		}
	} else {
		fsnotify_open(file);
		fd_install(ret, file);
	}
err:
	putname(req->open.filename);
	req->flags &= ~REQ_F_NEED_CLEANUP;
	if (ret < 0)
		req_set_fail_links(req);
	io_req_complete(req, ret);
	return 0;
}

static int io_openat(struct io_kiocb *req, bool force_nonblock)
{
	return io_openat2(req, force_nonblock);
}

static int io_remove_buffers_prep(struct io_kiocb *req,
				  const struct io_uring_sqe *sqe)
{
	struct io_provide_buf *p = &req->pbuf;
	u64 tmp;

	if (sqe->ioprio || sqe->rw_flags || sqe->addr || sqe->len || sqe->off)
		return -EINVAL;

	tmp = READ_ONCE(sqe->fd);
	if (!tmp || tmp > USHRT_MAX)
		return -EINVAL;

	memset(p, 0, sizeof(*p));
	p->nbufs = tmp;
	p->bgid = READ_ONCE(sqe->buf_group);
	return 0;
}

static int __io_remove_buffers(struct io_ring_ctx *ctx, struct io_buffer *buf,
			       int bgid, unsigned nbufs)
{
	unsigned i = 0;

	/* shouldn't happen */
	if (!nbufs)
		return 0;

	/* the head kbuf is the list itself */
	while (!list_empty(&buf->list)) {
		struct io_buffer *nxt;

		nxt = list_first_entry(&buf->list, struct io_buffer, list);
		list_del(&nxt->list);
		kfree(nxt);
		if (++i == nbufs)
			return i;
	}
	i++;
	kfree(buf);
	idr_remove(&ctx->io_buffer_idr, bgid);

	return i;
}

static int io_remove_buffers(struct io_kiocb *req, bool force_nonblock,
			     struct io_comp_state *cs)
{
	struct io_provide_buf *p = &req->pbuf;
	struct io_ring_ctx *ctx = req->ctx;
	struct io_buffer *head;
	int ret = 0;

	io_ring_submit_lock(ctx, !force_nonblock);

	lockdep_assert_held(&ctx->uring_lock);

	ret = -ENOENT;
	head = idr_find(&ctx->io_buffer_idr, p->bgid);
	if (head)
		ret = __io_remove_buffers(ctx, head, p->bgid, p->nbufs);
	if (ret < 0)
		req_set_fail_links(req);

	/* need to hold the lock to complete IOPOLL requests */
	if (ctx->flags & IORING_SETUP_IOPOLL) {
		__io_req_complete(req, ret, 0, cs);
		io_ring_submit_unlock(ctx, !force_nonblock);
	} else {
		io_ring_submit_unlock(ctx, !force_nonblock);
		__io_req_complete(req, ret, 0, cs);
	}
	return 0;
}

static int io_provide_buffers_prep(struct io_kiocb *req,
				   const struct io_uring_sqe *sqe)
{
	struct io_provide_buf *p = &req->pbuf;
	u64 tmp;

	if (sqe->ioprio || sqe->rw_flags)
		return -EINVAL;

	tmp = READ_ONCE(sqe->fd);
	if (!tmp || tmp > USHRT_MAX)
		return -E2BIG;
	p->nbufs = tmp;
	p->addr = READ_ONCE(sqe->addr);
	p->len = READ_ONCE(sqe->len);

	if (!access_ok(u64_to_user_ptr(p->addr), (p->len * p->nbufs)))
		return -EFAULT;

	p->bgid = READ_ONCE(sqe->buf_group);
	tmp = READ_ONCE(sqe->off);
	if (tmp > USHRT_MAX)
		return -E2BIG;
	p->bid = tmp;
	return 0;
}

static int io_add_buffers(struct io_provide_buf *pbuf, struct io_buffer **head)
{
	struct io_buffer *buf;
	u64 addr = pbuf->addr;
	int i, bid = pbuf->bid;

	for (i = 0; i < pbuf->nbufs; i++) {
		buf = kmalloc(sizeof(*buf), GFP_KERNEL);
		if (!buf)
			break;

		buf->addr = addr;
		buf->len = pbuf->len;
		buf->bid = bid;
		addr += pbuf->len;
		bid++;
		if (!*head) {
			INIT_LIST_HEAD(&buf->list);
			*head = buf;
		} else {
			list_add_tail(&buf->list, &(*head)->list);
		}
	}

	return i ? i : -ENOMEM;
}

static int io_provide_buffers(struct io_kiocb *req, bool force_nonblock,
			      struct io_comp_state *cs)
{
	struct io_provide_buf *p = &req->pbuf;
	struct io_ring_ctx *ctx = req->ctx;
	struct io_buffer *head, *list;
	int ret = 0;

	io_ring_submit_lock(ctx, !force_nonblock);

	lockdep_assert_held(&ctx->uring_lock);

	list = head = idr_find(&ctx->io_buffer_idr, p->bgid);

	ret = io_add_buffers(p, &head);
	if (ret < 0)
		goto out;

	if (!list) {
		ret = idr_alloc(&ctx->io_buffer_idr, head, p->bgid, p->bgid + 1,
					GFP_KERNEL);
		if (ret < 0) {
			__io_remove_buffers(ctx, head, p->bgid, -1U);
			goto out;
		}
	}
out:
	if (ret < 0)
		req_set_fail_links(req);

	/* need to hold the lock to complete IOPOLL requests */
	if (ctx->flags & IORING_SETUP_IOPOLL) {
		__io_req_complete(req, ret, 0, cs);
		io_ring_submit_unlock(ctx, !force_nonblock);
	} else {
		io_ring_submit_unlock(ctx, !force_nonblock);
		__io_req_complete(req, ret, 0, cs);
	}
	return 0;
}

static int io_epoll_ctl_prep(struct io_kiocb *req,
			     const struct io_uring_sqe *sqe)
{
#if defined(CONFIG_EPOLL)
	if (sqe->ioprio || sqe->buf_index)
		return -EINVAL;
	if (unlikely(req->ctx->flags & (IORING_SETUP_IOPOLL | IORING_SETUP_SQPOLL)))
		return -EINVAL;

	req->epoll.epfd = READ_ONCE(sqe->fd);
	req->epoll.op = READ_ONCE(sqe->len);
	req->epoll.fd = READ_ONCE(sqe->off);

	if (ep_op_has_event(req->epoll.op)) {
		struct epoll_event __user *ev;

		ev = u64_to_user_ptr(READ_ONCE(sqe->addr));
		if (copy_from_user(&req->epoll.event, ev, sizeof(*ev)))
			return -EFAULT;
	}

	return 0;
#else
	return -EOPNOTSUPP;
#endif
}

static int io_epoll_ctl(struct io_kiocb *req, bool force_nonblock,
			struct io_comp_state *cs)
{
#if defined(CONFIG_EPOLL)
	struct io_epoll *ie = &req->epoll;
	int ret;

	ret = do_epoll_ctl(ie->epfd, ie->op, ie->fd, &ie->event, force_nonblock);
	if (force_nonblock && ret == -EAGAIN)
		return -EAGAIN;

	if (ret < 0)
		req_set_fail_links(req);
	__io_req_complete(req, ret, 0, cs);
	return 0;
#else
	return -EOPNOTSUPP;
#endif
}

static int io_madvise_prep(struct io_kiocb *req, const struct io_uring_sqe *sqe)
{
#if defined(CONFIG_ADVISE_SYSCALLS) && defined(CONFIG_MMU)
	if (sqe->ioprio || sqe->buf_index || sqe->off)
		return -EINVAL;
	if (unlikely(req->ctx->flags & IORING_SETUP_IOPOLL))
		return -EINVAL;

	req->madvise.addr = READ_ONCE(sqe->addr);
	req->madvise.len = READ_ONCE(sqe->len);
	req->madvise.advice = READ_ONCE(sqe->fadvise_advice);
	return 0;
#else
	return -EOPNOTSUPP;
#endif
}

static int io_madvise(struct io_kiocb *req, bool force_nonblock)
{
#if defined(CONFIG_ADVISE_SYSCALLS) && defined(CONFIG_MMU)
	struct io_madvise *ma = &req->madvise;
	int ret;

	if (force_nonblock)
		return -EAGAIN;

	ret = do_madvise(current->mm, ma->addr, ma->len, ma->advice);
	if (ret < 0)
		req_set_fail_links(req);
	io_req_complete(req, ret);
	return 0;
#else
	return -EOPNOTSUPP;
#endif
}

static int io_fadvise_prep(struct io_kiocb *req, const struct io_uring_sqe *sqe)
{
	if (sqe->ioprio || sqe->buf_index || sqe->addr)
		return -EINVAL;
	if (unlikely(req->ctx->flags & IORING_SETUP_IOPOLL))
		return -EINVAL;

	req->fadvise.offset = READ_ONCE(sqe->off);
	req->fadvise.len = READ_ONCE(sqe->len);
	req->fadvise.advice = READ_ONCE(sqe->fadvise_advice);
	return 0;
}

static int io_fadvise(struct io_kiocb *req, bool force_nonblock)
{
	struct io_fadvise *fa = &req->fadvise;
	int ret;

	if (force_nonblock) {
		switch (fa->advice) {
		case POSIX_FADV_NORMAL:
		case POSIX_FADV_RANDOM:
		case POSIX_FADV_SEQUENTIAL:
			break;
		default:
			return -EAGAIN;
		}
	}

	ret = vfs_fadvise(req->file, fa->offset, fa->len, fa->advice);
	if (ret < 0)
		req_set_fail_links(req);
	io_req_complete(req, ret);
	return 0;
}

static int io_statx_prep(struct io_kiocb *req, const struct io_uring_sqe *sqe)
{
	if (unlikely(req->ctx->flags & (IORING_SETUP_IOPOLL | IORING_SETUP_SQPOLL)))
		return -EINVAL;
	if (sqe->ioprio || sqe->buf_index)
		return -EINVAL;
	if (req->flags & REQ_F_FIXED_FILE)
		return -EBADF;

	req->statx.dfd = READ_ONCE(sqe->fd);
	req->statx.mask = READ_ONCE(sqe->len);
	req->statx.filename = u64_to_user_ptr(READ_ONCE(sqe->addr));
	req->statx.buffer = u64_to_user_ptr(READ_ONCE(sqe->addr2));
	req->statx.flags = READ_ONCE(sqe->statx_flags);

	return 0;
}

static int io_statx(struct io_kiocb *req, bool force_nonblock)
{
	struct io_statx *ctx = &req->statx;
	int ret;

	if (force_nonblock) {
		/* only need file table for an actual valid fd */
		if (ctx->dfd == -1 || ctx->dfd == AT_FDCWD)
			req->flags |= REQ_F_NO_FILE_TABLE;
		return -EAGAIN;
	}

	ret = do_statx(ctx->dfd, ctx->filename, ctx->flags, ctx->mask,
		       ctx->buffer);

	if (ret < 0)
		req_set_fail_links(req);
	io_req_complete(req, ret);
	return 0;
}

static int io_close_prep(struct io_kiocb *req, const struct io_uring_sqe *sqe)
{
	/*
	 * If we queue this for async, it must not be cancellable. That would
	 * leave the 'file' in an undeterminate state, and here need to modify
	 * io_wq_work.flags, so initialize io_wq_work firstly.
	 */
	io_req_init_async(req);

	if (unlikely(req->ctx->flags & IORING_SETUP_IOPOLL))
		return -EINVAL;
	if (sqe->ioprio || sqe->off || sqe->addr || sqe->len ||
	    sqe->rw_flags || sqe->buf_index)
		return -EINVAL;
	if (req->flags & REQ_F_FIXED_FILE)
		return -EBADF;

	req->close.fd = READ_ONCE(sqe->fd);
	if ((req->file && req->file->f_op == &io_uring_fops))
		return -EBADF;

	req->close.put_file = NULL;
	return 0;
}

static int io_close(struct io_kiocb *req, bool force_nonblock,
		    struct io_comp_state *cs)
{
	struct io_close *close = &req->close;
	int ret;

	/* might be already done during nonblock submission */
	if (!close->put_file) {
		ret = close_fd_get_file(close->fd, &close->put_file);
		if (ret < 0)
			return (ret == -ENOENT) ? -EBADF : ret;
	}

	/* if the file has a flush method, be safe and punt to async */
	if (close->put_file->f_op->flush && force_nonblock) {
		/* not safe to cancel at this point */
		req->work.flags |= IO_WQ_WORK_NO_CANCEL;
		/* was never set, but play safe */
		req->flags &= ~REQ_F_NOWAIT;
		/* avoid grabbing files - we don't need the files */
		req->flags |= REQ_F_NO_FILE_TABLE;
		return -EAGAIN;
	}

	/* No ->flush() or already async, safely close from here */
	ret = filp_close(close->put_file, req->work.identity->files);
	if (ret < 0)
		req_set_fail_links(req);
	fput(close->put_file);
	close->put_file = NULL;
	__io_req_complete(req, ret, 0, cs);
	return 0;
}

static int io_prep_sfr(struct io_kiocb *req, const struct io_uring_sqe *sqe)
{
	struct io_ring_ctx *ctx = req->ctx;

	if (!req->file)
		return -EBADF;

	if (unlikely(ctx->flags & IORING_SETUP_IOPOLL))
		return -EINVAL;
	if (unlikely(sqe->addr || sqe->ioprio || sqe->buf_index))
		return -EINVAL;

	req->sync.off = READ_ONCE(sqe->off);
	req->sync.len = READ_ONCE(sqe->len);
	req->sync.flags = READ_ONCE(sqe->sync_range_flags);
	return 0;
}

static int io_sync_file_range(struct io_kiocb *req, bool force_nonblock)
{
	int ret;

	/* sync_file_range always requires a blocking context */
	if (force_nonblock)
		return -EAGAIN;

	ret = sync_file_range(req->file, req->sync.off, req->sync.len,
				req->sync.flags);
	if (ret < 0)
		req_set_fail_links(req);
	io_req_complete(req, ret);
	return 0;
}

#if defined(CONFIG_NET)
static int io_setup_async_msg(struct io_kiocb *req,
			      struct io_async_msghdr *kmsg)
{
	struct io_async_msghdr *async_msg = req->async_data;

	if (async_msg)
		return -EAGAIN;
	if (io_alloc_async_data(req)) {
		if (kmsg->iov != kmsg->fast_iov)
			kfree(kmsg->iov);
		return -ENOMEM;
	}
	async_msg = req->async_data;
	req->flags |= REQ_F_NEED_CLEANUP;
	memcpy(async_msg, kmsg, sizeof(*kmsg));
	return -EAGAIN;
}

static int io_sendmsg_copy_hdr(struct io_kiocb *req,
			       struct io_async_msghdr *iomsg)
{
	iomsg->iov = iomsg->fast_iov;
	iomsg->msg.msg_name = &iomsg->addr;
	return sendmsg_copy_msghdr(&iomsg->msg, req->sr_msg.umsg,
				   req->sr_msg.msg_flags, &iomsg->iov);
}

static int io_sendmsg_prep(struct io_kiocb *req, const struct io_uring_sqe *sqe)
{
	struct io_async_msghdr *async_msg = req->async_data;
	struct io_sr_msg *sr = &req->sr_msg;
	int ret;

	if (unlikely(req->ctx->flags & IORING_SETUP_IOPOLL))
		return -EINVAL;

	sr->msg_flags = READ_ONCE(sqe->msg_flags);
	sr->umsg = u64_to_user_ptr(READ_ONCE(sqe->addr));
	sr->len = READ_ONCE(sqe->len);

#ifdef CONFIG_COMPAT
	if (req->ctx->compat)
		sr->msg_flags |= MSG_CMSG_COMPAT;
#endif

	if (!async_msg || !io_op_defs[req->opcode].needs_async_data)
		return 0;
	ret = io_sendmsg_copy_hdr(req, async_msg);
	if (!ret)
		req->flags |= REQ_F_NEED_CLEANUP;
	return ret;
}

static int io_sendmsg(struct io_kiocb *req, bool force_nonblock,
		      struct io_comp_state *cs)
{
	struct io_async_msghdr iomsg, *kmsg;
	struct socket *sock;
	unsigned flags;
	int ret;

	sock = sock_from_file(req->file);
	if (unlikely(!sock))
		return -ENOTSOCK;

	if (req->async_data) {
		kmsg = req->async_data;
		kmsg->msg.msg_name = &kmsg->addr;
		/* if iov is set, it's allocated already */
		if (!kmsg->iov)
			kmsg->iov = kmsg->fast_iov;
		kmsg->msg.msg_iter.iov = kmsg->iov;
	} else {
		ret = io_sendmsg_copy_hdr(req, &iomsg);
		if (ret)
			return ret;
		kmsg = &iomsg;
	}

	flags = req->sr_msg.msg_flags;
	if (flags & MSG_DONTWAIT)
		req->flags |= REQ_F_NOWAIT;
	else if (force_nonblock)
		flags |= MSG_DONTWAIT;

	ret = __sys_sendmsg_sock(sock, &kmsg->msg, flags);
	if (force_nonblock && ret == -EAGAIN)
		return io_setup_async_msg(req, kmsg);
	if (ret == -ERESTARTSYS)
		ret = -EINTR;

	if (kmsg->iov != kmsg->fast_iov)
		kfree(kmsg->iov);
	req->flags &= ~REQ_F_NEED_CLEANUP;
	if (ret < 0)
		req_set_fail_links(req);
	__io_req_complete(req, ret, 0, cs);
	return 0;
}

static int io_send(struct io_kiocb *req, bool force_nonblock,
		   struct io_comp_state *cs)
{
	struct io_sr_msg *sr = &req->sr_msg;
	struct msghdr msg;
	struct iovec iov;
	struct socket *sock;
	unsigned flags;
	int ret;

	sock = sock_from_file(req->file);
	if (unlikely(!sock))
		return -ENOTSOCK;

	ret = import_single_range(WRITE, sr->buf, sr->len, &iov, &msg.msg_iter);
	if (unlikely(ret))
		return ret;

	msg.msg_name = NULL;
	msg.msg_control = NULL;
	msg.msg_controllen = 0;
	msg.msg_namelen = 0;

	flags = req->sr_msg.msg_flags;
	if (flags & MSG_DONTWAIT)
		req->flags |= REQ_F_NOWAIT;
	else if (force_nonblock)
		flags |= MSG_DONTWAIT;

	msg.msg_flags = flags;
	ret = sock_sendmsg(sock, &msg);
	if (force_nonblock && ret == -EAGAIN)
		return -EAGAIN;
	if (ret == -ERESTARTSYS)
		ret = -EINTR;

	if (ret < 0)
		req_set_fail_links(req);
	__io_req_complete(req, ret, 0, cs);
	return 0;
}

static int __io_recvmsg_copy_hdr(struct io_kiocb *req,
				 struct io_async_msghdr *iomsg)
{
	struct io_sr_msg *sr = &req->sr_msg;
	struct iovec __user *uiov;
	size_t iov_len;
	int ret;

	ret = __copy_msghdr_from_user(&iomsg->msg, sr->umsg,
					&iomsg->uaddr, &uiov, &iov_len);
	if (ret)
		return ret;

	if (req->flags & REQ_F_BUFFER_SELECT) {
		if (iov_len > 1)
			return -EINVAL;
		if (copy_from_user(iomsg->iov, uiov, sizeof(*uiov)))
			return -EFAULT;
		sr->len = iomsg->iov[0].iov_len;
		iov_iter_init(&iomsg->msg.msg_iter, READ, iomsg->iov, 1,
				sr->len);
		iomsg->iov = NULL;
	} else {
		ret = __import_iovec(READ, uiov, iov_len, UIO_FASTIOV,
				     &iomsg->iov, &iomsg->msg.msg_iter,
				     false);
		if (ret > 0)
			ret = 0;
	}

	return ret;
}

#ifdef CONFIG_COMPAT
static int __io_compat_recvmsg_copy_hdr(struct io_kiocb *req,
					struct io_async_msghdr *iomsg)
{
	struct compat_msghdr __user *msg_compat;
	struct io_sr_msg *sr = &req->sr_msg;
	struct compat_iovec __user *uiov;
	compat_uptr_t ptr;
	compat_size_t len;
	int ret;

	msg_compat = (struct compat_msghdr __user *) sr->umsg;
	ret = __get_compat_msghdr(&iomsg->msg, msg_compat, &iomsg->uaddr,
					&ptr, &len);
	if (ret)
		return ret;

	uiov = compat_ptr(ptr);
	if (req->flags & REQ_F_BUFFER_SELECT) {
		compat_ssize_t clen;

		if (len > 1)
			return -EINVAL;
		if (!access_ok(uiov, sizeof(*uiov)))
			return -EFAULT;
		if (__get_user(clen, &uiov->iov_len))
			return -EFAULT;
		if (clen < 0)
			return -EINVAL;
		sr->len = clen;
		iomsg->iov[0].iov_len = clen;
		iomsg->iov = NULL;
	} else {
		ret = __import_iovec(READ, (struct iovec __user *)uiov, len,
				   UIO_FASTIOV, &iomsg->iov,
				   &iomsg->msg.msg_iter, true);
		if (ret < 0)
			return ret;
	}

	return 0;
}
#endif

static int io_recvmsg_copy_hdr(struct io_kiocb *req,
			       struct io_async_msghdr *iomsg)
{
	iomsg->msg.msg_name = &iomsg->addr;
	iomsg->iov = iomsg->fast_iov;

#ifdef CONFIG_COMPAT
	if (req->ctx->compat)
		return __io_compat_recvmsg_copy_hdr(req, iomsg);
#endif

	return __io_recvmsg_copy_hdr(req, iomsg);
}

static struct io_buffer *io_recv_buffer_select(struct io_kiocb *req,
					       bool needs_lock)
{
	struct io_sr_msg *sr = &req->sr_msg;
	struct io_buffer *kbuf;

	kbuf = io_buffer_select(req, &sr->len, sr->bgid, sr->kbuf, needs_lock);
	if (IS_ERR(kbuf))
		return kbuf;

	sr->kbuf = kbuf;
	req->flags |= REQ_F_BUFFER_SELECTED;
	return kbuf;
}

static inline unsigned int io_put_recv_kbuf(struct io_kiocb *req)
{
	return io_put_kbuf(req, req->sr_msg.kbuf);
}

static int io_recvmsg_prep(struct io_kiocb *req,
			   const struct io_uring_sqe *sqe)
{
	struct io_async_msghdr *async_msg = req->async_data;
	struct io_sr_msg *sr = &req->sr_msg;
	int ret;

	if (unlikely(req->ctx->flags & IORING_SETUP_IOPOLL))
		return -EINVAL;

	sr->msg_flags = READ_ONCE(sqe->msg_flags);
	sr->umsg = u64_to_user_ptr(READ_ONCE(sqe->addr));
	sr->len = READ_ONCE(sqe->len);
	sr->bgid = READ_ONCE(sqe->buf_group);

#ifdef CONFIG_COMPAT
	if (req->ctx->compat)
		sr->msg_flags |= MSG_CMSG_COMPAT;
#endif

	if (!async_msg || !io_op_defs[req->opcode].needs_async_data)
		return 0;
	ret = io_recvmsg_copy_hdr(req, async_msg);
	if (!ret)
		req->flags |= REQ_F_NEED_CLEANUP;
	return ret;
}

static int io_recvmsg(struct io_kiocb *req, bool force_nonblock,
		      struct io_comp_state *cs)
{
	struct io_async_msghdr iomsg, *kmsg;
	struct socket *sock;
	struct io_buffer *kbuf;
	unsigned flags;
	int ret, cflags = 0;

	sock = sock_from_file(req->file);
	if (unlikely(!sock))
		return -ENOTSOCK;

	if (req->async_data) {
		kmsg = req->async_data;
		kmsg->msg.msg_name = &kmsg->addr;
		/* if iov is set, it's allocated already */
		if (!kmsg->iov)
			kmsg->iov = kmsg->fast_iov;
		kmsg->msg.msg_iter.iov = kmsg->iov;
	} else {
		ret = io_recvmsg_copy_hdr(req, &iomsg);
		if (ret)
			return ret;
		kmsg = &iomsg;
	}

	if (req->flags & REQ_F_BUFFER_SELECT) {
		kbuf = io_recv_buffer_select(req, !force_nonblock);
		if (IS_ERR(kbuf))
			return PTR_ERR(kbuf);
		kmsg->fast_iov[0].iov_base = u64_to_user_ptr(kbuf->addr);
		iov_iter_init(&kmsg->msg.msg_iter, READ, kmsg->iov,
				1, req->sr_msg.len);
	}

	flags = req->sr_msg.msg_flags;
	if (flags & MSG_DONTWAIT)
		req->flags |= REQ_F_NOWAIT;
	else if (force_nonblock)
		flags |= MSG_DONTWAIT;

	ret = __sys_recvmsg_sock(sock, &kmsg->msg, req->sr_msg.umsg,
					kmsg->uaddr, flags);
	if (force_nonblock && ret == -EAGAIN)
		return io_setup_async_msg(req, kmsg);
	if (ret == -ERESTARTSYS)
		ret = -EINTR;

	if (req->flags & REQ_F_BUFFER_SELECTED)
		cflags = io_put_recv_kbuf(req);
	if (kmsg->iov != kmsg->fast_iov)
		kfree(kmsg->iov);
	req->flags &= ~REQ_F_NEED_CLEANUP;
	if (ret < 0)
		req_set_fail_links(req);
	__io_req_complete(req, ret, cflags, cs);
	return 0;
}

static int io_recv(struct io_kiocb *req, bool force_nonblock,
		   struct io_comp_state *cs)
{
	struct io_buffer *kbuf;
	struct io_sr_msg *sr = &req->sr_msg;
	struct msghdr msg;
	void __user *buf = sr->buf;
	struct socket *sock;
	struct iovec iov;
	unsigned flags;
	int ret, cflags = 0;

	sock = sock_from_file(req->file);
	if (unlikely(!sock))
		return -ENOTSOCK;

	if (req->flags & REQ_F_BUFFER_SELECT) {
		kbuf = io_recv_buffer_select(req, !force_nonblock);
		if (IS_ERR(kbuf))
			return PTR_ERR(kbuf);
		buf = u64_to_user_ptr(kbuf->addr);
	}

	ret = import_single_range(READ, buf, sr->len, &iov, &msg.msg_iter);
	if (unlikely(ret))
		goto out_free;

	msg.msg_name = NULL;
	msg.msg_control = NULL;
	msg.msg_controllen = 0;
	msg.msg_namelen = 0;
	msg.msg_iocb = NULL;
	msg.msg_flags = 0;

	flags = req->sr_msg.msg_flags;
	if (flags & MSG_DONTWAIT)
		req->flags |= REQ_F_NOWAIT;
	else if (force_nonblock)
		flags |= MSG_DONTWAIT;

	ret = sock_recvmsg(sock, &msg, flags);
	if (force_nonblock && ret == -EAGAIN)
		return -EAGAIN;
	if (ret == -ERESTARTSYS)
		ret = -EINTR;
out_free:
	if (req->flags & REQ_F_BUFFER_SELECTED)
		cflags = io_put_recv_kbuf(req);
	if (ret < 0)
		req_set_fail_links(req);
	__io_req_complete(req, ret, cflags, cs);
	return 0;
}

static int io_accept_prep(struct io_kiocb *req, const struct io_uring_sqe *sqe)
{
	struct io_accept *accept = &req->accept;

	if (unlikely(req->ctx->flags & IORING_SETUP_IOPOLL))
		return -EINVAL;
	if (sqe->ioprio || sqe->len || sqe->buf_index)
		return -EINVAL;

	accept->addr = u64_to_user_ptr(READ_ONCE(sqe->addr));
	accept->addr_len = u64_to_user_ptr(READ_ONCE(sqe->addr2));
	accept->flags = READ_ONCE(sqe->accept_flags);
	accept->nofile = rlimit(RLIMIT_NOFILE);
	return 0;
}

static int io_accept(struct io_kiocb *req, bool force_nonblock,
		     struct io_comp_state *cs)
{
	struct io_accept *accept = &req->accept;
	unsigned int file_flags = force_nonblock ? O_NONBLOCK : 0;
	int ret;

	if (req->file->f_flags & O_NONBLOCK)
		req->flags |= REQ_F_NOWAIT;

	ret = __sys_accept4_file(req->file, file_flags, accept->addr,
					accept->addr_len, accept->flags,
					accept->nofile);
	if (ret == -EAGAIN && force_nonblock)
		return -EAGAIN;
	if (ret < 0) {
		if (ret == -ERESTARTSYS)
			ret = -EINTR;
		req_set_fail_links(req);
	}
	__io_req_complete(req, ret, 0, cs);
	return 0;
}

static int io_connect_prep(struct io_kiocb *req, const struct io_uring_sqe *sqe)
{
	struct io_connect *conn = &req->connect;
	struct io_async_connect *io = req->async_data;

	if (unlikely(req->ctx->flags & IORING_SETUP_IOPOLL))
		return -EINVAL;
	if (sqe->ioprio || sqe->len || sqe->buf_index || sqe->rw_flags)
		return -EINVAL;

	conn->addr = u64_to_user_ptr(READ_ONCE(sqe->addr));
	conn->addr_len =  READ_ONCE(sqe->addr2);

	if (!io)
		return 0;

	return move_addr_to_kernel(conn->addr, conn->addr_len,
					&io->address);
}

static int io_connect(struct io_kiocb *req, bool force_nonblock,
		      struct io_comp_state *cs)
{
	struct io_async_connect __io, *io;
	unsigned file_flags;
	int ret;

	if (req->async_data) {
		io = req->async_data;
	} else {
		ret = move_addr_to_kernel(req->connect.addr,
						req->connect.addr_len,
						&__io.address);
		if (ret)
			goto out;
		io = &__io;
	}

	file_flags = force_nonblock ? O_NONBLOCK : 0;

	ret = __sys_connect_file(req->file, &io->address,
					req->connect.addr_len, file_flags);
	if ((ret == -EAGAIN || ret == -EINPROGRESS) && force_nonblock) {
		if (req->async_data)
			return -EAGAIN;
		if (io_alloc_async_data(req)) {
			ret = -ENOMEM;
			goto out;
		}
		io = req->async_data;
		memcpy(req->async_data, &__io, sizeof(__io));
		return -EAGAIN;
	}
	if (ret == -ERESTARTSYS)
		ret = -EINTR;
out:
	if (ret < 0)
		req_set_fail_links(req);
	__io_req_complete(req, ret, 0, cs);
	return 0;
}
#else /* !CONFIG_NET */
static int io_sendmsg_prep(struct io_kiocb *req, const struct io_uring_sqe *sqe)
{
	return -EOPNOTSUPP;
}

static int io_sendmsg(struct io_kiocb *req, bool force_nonblock,
		      struct io_comp_state *cs)
{
	return -EOPNOTSUPP;
}

static int io_send(struct io_kiocb *req, bool force_nonblock,
		   struct io_comp_state *cs)
{
	return -EOPNOTSUPP;
}

static int io_recvmsg_prep(struct io_kiocb *req,
			   const struct io_uring_sqe *sqe)
{
	return -EOPNOTSUPP;
}

static int io_recvmsg(struct io_kiocb *req, bool force_nonblock,
		      struct io_comp_state *cs)
{
	return -EOPNOTSUPP;
}

static int io_recv(struct io_kiocb *req, bool force_nonblock,
		   struct io_comp_state *cs)
{
	return -EOPNOTSUPP;
}

static int io_accept_prep(struct io_kiocb *req, const struct io_uring_sqe *sqe)
{
	return -EOPNOTSUPP;
}

static int io_accept(struct io_kiocb *req, bool force_nonblock,
		     struct io_comp_state *cs)
{
	return -EOPNOTSUPP;
}

static int io_connect_prep(struct io_kiocb *req, const struct io_uring_sqe *sqe)
{
	return -EOPNOTSUPP;
}

static int io_connect(struct io_kiocb *req, bool force_nonblock,
		      struct io_comp_state *cs)
{
	return -EOPNOTSUPP;
}
#endif /* CONFIG_NET */

struct io_poll_table {
	struct poll_table_struct pt;
	struct io_kiocb *req;
	int error;
};

static int __io_async_wake(struct io_kiocb *req, struct io_poll_iocb *poll,
			   __poll_t mask, task_work_func_t func)
{
	int ret;

	/* for instances that support it check for an event match first: */
	if (mask && !(mask & poll->events))
		return 0;

	trace_io_uring_task_add(req->ctx, req->opcode, req->user_data, mask);

	list_del_init(&poll->wait.entry);

	req->result = mask;
	init_task_work(&req->task_work, func);
	percpu_ref_get(&req->ctx->refs);

	/*
	 * If this fails, then the task is exiting. When a task exits, the
	 * work gets canceled, so just cancel this request as well instead
	 * of executing it. We can't safely execute it anyway, as we may not
	 * have the needed state needed for it anyway.
	 */
	ret = io_req_task_work_add(req);
	if (unlikely(ret)) {
		struct task_struct *tsk;

		WRITE_ONCE(poll->canceled, true);
		tsk = io_wq_get_task(req->ctx->io_wq);
		task_work_add(tsk, &req->task_work, TWA_NONE);
		wake_up_process(tsk);
	}
	return 1;
}

static bool io_poll_rewait(struct io_kiocb *req, struct io_poll_iocb *poll)
	__acquires(&req->ctx->completion_lock)
{
	struct io_ring_ctx *ctx = req->ctx;

	if (!req->result && !READ_ONCE(poll->canceled)) {
		struct poll_table_struct pt = { ._key = poll->events };

		req->result = vfs_poll(req->file, &pt) & poll->events;
	}

	spin_lock_irq(&ctx->completion_lock);
	if (!req->result && !READ_ONCE(poll->canceled)) {
		add_wait_queue(poll->head, &poll->wait);
		return true;
	}

	return false;
}

static struct io_poll_iocb *io_poll_get_double(struct io_kiocb *req)
{
	/* pure poll stashes this in ->async_data, poll driven retry elsewhere */
	if (req->opcode == IORING_OP_POLL_ADD)
		return req->async_data;
	return req->apoll->double_poll;
}

static struct io_poll_iocb *io_poll_get_single(struct io_kiocb *req)
{
	if (req->opcode == IORING_OP_POLL_ADD)
		return &req->poll;
	return &req->apoll->poll;
}

static void io_poll_remove_double(struct io_kiocb *req)
{
	struct io_poll_iocb *poll = io_poll_get_double(req);

	lockdep_assert_held(&req->ctx->completion_lock);

	if (poll && poll->head) {
		struct wait_queue_head *head = poll->head;

		spin_lock(&head->lock);
		list_del_init(&poll->wait.entry);
		if (poll->wait.private)
			refcount_dec(&req->refs);
		poll->head = NULL;
		spin_unlock(&head->lock);
	}
}

static void io_poll_complete(struct io_kiocb *req, __poll_t mask, int error)
{
	struct io_ring_ctx *ctx = req->ctx;

	io_poll_remove_double(req);
	req->poll.done = true;
	io_cqring_fill_event(req, error ? error : mangle_poll(mask));
	io_commit_cqring(ctx);
}

static void io_poll_task_func(struct callback_head *cb)
{
	struct io_kiocb *req = container_of(cb, struct io_kiocb, task_work);
	struct io_ring_ctx *ctx = req->ctx;
	struct io_kiocb *nxt;

	if (io_poll_rewait(req, &req->poll)) {
		spin_unlock_irq(&ctx->completion_lock);
	} else {
		hash_del(&req->hash_node);
		io_poll_complete(req, req->result, 0);
		spin_unlock_irq(&ctx->completion_lock);

		nxt = io_put_req_find_next(req);
		io_cqring_ev_posted(ctx);
		if (nxt)
			__io_req_task_submit(nxt);
	}

	percpu_ref_put(&ctx->refs);
}

static int io_poll_double_wake(struct wait_queue_entry *wait, unsigned mode,
			       int sync, void *key)
{
	struct io_kiocb *req = wait->private;
	struct io_poll_iocb *poll = io_poll_get_single(req);
	__poll_t mask = key_to_poll(key);

	/* for instances that support it check for an event match first: */
	if (mask && !(mask & poll->events))
		return 0;

	list_del_init(&wait->entry);

	if (poll && poll->head) {
		bool done;

		spin_lock(&poll->head->lock);
		done = list_empty(&poll->wait.entry);
		if (!done)
			list_del_init(&poll->wait.entry);
		/* make sure double remove sees this as being gone */
		wait->private = NULL;
		spin_unlock(&poll->head->lock);
		if (!done) {
			/* use wait func handler, so it matches the rq type */
			poll->wait.func(&poll->wait, mode, sync, key);
		}
	}
	refcount_dec(&req->refs);
	return 1;
}

static void io_init_poll_iocb(struct io_poll_iocb *poll, __poll_t events,
			      wait_queue_func_t wake_func)
{
	poll->head = NULL;
	poll->done = false;
	poll->canceled = false;
	poll->events = events;
	INIT_LIST_HEAD(&poll->wait.entry);
	init_waitqueue_func_entry(&poll->wait, wake_func);
}

static void __io_queue_proc(struct io_poll_iocb *poll, struct io_poll_table *pt,
			    struct wait_queue_head *head,
			    struct io_poll_iocb **poll_ptr)
{
	struct io_kiocb *req = pt->req;

	/*
	 * If poll->head is already set, it's because the file being polled
	 * uses multiple waitqueues for poll handling (eg one for read, one
	 * for write). Setup a separate io_poll_iocb if this happens.
	 */
	if (unlikely(poll->head)) {
		struct io_poll_iocb *poll_one = poll;

		/* already have a 2nd entry, fail a third attempt */
		if (*poll_ptr) {
			pt->error = -EINVAL;
			return;
		}
		poll = kmalloc(sizeof(*poll), GFP_ATOMIC);
		if (!poll) {
			pt->error = -ENOMEM;
			return;
		}
		io_init_poll_iocb(poll, poll_one->events, io_poll_double_wake);
		refcount_inc(&req->refs);
		poll->wait.private = req;
		*poll_ptr = poll;
	}

	pt->error = 0;
	poll->head = head;

	if (poll->events & EPOLLEXCLUSIVE)
		add_wait_queue_exclusive(head, &poll->wait);
	else
		add_wait_queue(head, &poll->wait);
}

static void io_async_queue_proc(struct file *file, struct wait_queue_head *head,
			       struct poll_table_struct *p)
{
	struct io_poll_table *pt = container_of(p, struct io_poll_table, pt);
	struct async_poll *apoll = pt->req->apoll;

	__io_queue_proc(&apoll->poll, pt, head, &apoll->double_poll);
}

static void io_async_task_func(struct callback_head *cb)
{
	struct io_kiocb *req = container_of(cb, struct io_kiocb, task_work);
	struct async_poll *apoll = req->apoll;
	struct io_ring_ctx *ctx = req->ctx;

	trace_io_uring_task_run(req->ctx, req->opcode, req->user_data);

	if (io_poll_rewait(req, &apoll->poll)) {
		spin_unlock_irq(&ctx->completion_lock);
		percpu_ref_put(&ctx->refs);
		return;
	}

	/* If req is still hashed, it cannot have been canceled. Don't check. */
	if (hash_hashed(&req->hash_node))
		hash_del(&req->hash_node);

	io_poll_remove_double(req);
	spin_unlock_irq(&ctx->completion_lock);

	if (!READ_ONCE(apoll->poll.canceled))
		__io_req_task_submit(req);
	else
		__io_req_task_cancel(req, -ECANCELED);

	percpu_ref_put(&ctx->refs);
	kfree(apoll->double_poll);
	kfree(apoll);
}

static int io_async_wake(struct wait_queue_entry *wait, unsigned mode, int sync,
			void *key)
{
	struct io_kiocb *req = wait->private;
	struct io_poll_iocb *poll = &req->apoll->poll;

	trace_io_uring_poll_wake(req->ctx, req->opcode, req->user_data,
					key_to_poll(key));

	return __io_async_wake(req, poll, key_to_poll(key), io_async_task_func);
}

static void io_poll_req_insert(struct io_kiocb *req)
{
	struct io_ring_ctx *ctx = req->ctx;
	struct hlist_head *list;

	list = &ctx->cancel_hash[hash_long(req->user_data, ctx->cancel_hash_bits)];
	hlist_add_head(&req->hash_node, list);
}

static __poll_t __io_arm_poll_handler(struct io_kiocb *req,
				      struct io_poll_iocb *poll,
				      struct io_poll_table *ipt, __poll_t mask,
				      wait_queue_func_t wake_func)
	__acquires(&ctx->completion_lock)
{
	struct io_ring_ctx *ctx = req->ctx;
	bool cancel = false;

	INIT_HLIST_NODE(&req->hash_node);
	io_init_poll_iocb(poll, mask, wake_func);
	poll->file = req->file;
	poll->wait.private = req;

	ipt->pt._key = mask;
	ipt->req = req;
	ipt->error = -EINVAL;

	mask = vfs_poll(req->file, &ipt->pt) & poll->events;

	spin_lock_irq(&ctx->completion_lock);
	if (likely(poll->head)) {
		spin_lock(&poll->head->lock);
		if (unlikely(list_empty(&poll->wait.entry))) {
			if (ipt->error)
				cancel = true;
			ipt->error = 0;
			mask = 0;
		}
		if (mask || ipt->error)
			list_del_init(&poll->wait.entry);
		else if (cancel)
			WRITE_ONCE(poll->canceled, true);
		else if (!poll->done) /* actually waiting for an event */
			io_poll_req_insert(req);
		spin_unlock(&poll->head->lock);
	}

	return mask;
}

static bool io_arm_poll_handler(struct io_kiocb *req)
{
	const struct io_op_def *def = &io_op_defs[req->opcode];
	struct io_ring_ctx *ctx = req->ctx;
	struct async_poll *apoll;
	struct io_poll_table ipt;
	__poll_t mask, ret;
	int rw;

	if (!req->file || !file_can_poll(req->file))
		return false;
	if (req->flags & REQ_F_POLLED)
		return false;
	if (def->pollin)
		rw = READ;
	else if (def->pollout)
		rw = WRITE;
	else
		return false;
	/* if we can't nonblock try, then no point in arming a poll handler */
	if (!io_file_supports_async(req->file, rw))
		return false;

	apoll = kmalloc(sizeof(*apoll), GFP_ATOMIC);
	if (unlikely(!apoll))
		return false;
	apoll->double_poll = NULL;

	req->flags |= REQ_F_POLLED;
	req->apoll = apoll;

	mask = 0;
	if (def->pollin)
		mask |= POLLIN | POLLRDNORM;
	if (def->pollout)
		mask |= POLLOUT | POLLWRNORM;

	/* If reading from MSG_ERRQUEUE using recvmsg, ignore POLLIN */
	if ((req->opcode == IORING_OP_RECVMSG) &&
	    (req->sr_msg.msg_flags & MSG_ERRQUEUE))
		mask &= ~POLLIN;

	mask |= POLLERR | POLLPRI;

	ipt.pt._qproc = io_async_queue_proc;

	ret = __io_arm_poll_handler(req, &apoll->poll, &ipt, mask,
					io_async_wake);
	if (ret || ipt.error) {
		io_poll_remove_double(req);
		spin_unlock_irq(&ctx->completion_lock);
		kfree(apoll->double_poll);
		kfree(apoll);
		return false;
	}
	spin_unlock_irq(&ctx->completion_lock);
	trace_io_uring_poll_arm(ctx, req->opcode, req->user_data, mask,
					apoll->poll.events);
	return true;
}

static bool __io_poll_remove_one(struct io_kiocb *req,
				 struct io_poll_iocb *poll)
{
	bool do_complete = false;

	spin_lock(&poll->head->lock);
	WRITE_ONCE(poll->canceled, true);
	if (!list_empty(&poll->wait.entry)) {
		list_del_init(&poll->wait.entry);
		do_complete = true;
	}
	spin_unlock(&poll->head->lock);
	hash_del(&req->hash_node);
	return do_complete;
}

static bool io_poll_remove_one(struct io_kiocb *req)
{
	bool do_complete;

	io_poll_remove_double(req);

	if (req->opcode == IORING_OP_POLL_ADD) {
		do_complete = __io_poll_remove_one(req, &req->poll);
	} else {
		struct async_poll *apoll = req->apoll;

		/* non-poll requests have submit ref still */
		do_complete = __io_poll_remove_one(req, &apoll->poll);
		if (do_complete) {
			io_put_req(req);
			kfree(apoll->double_poll);
			kfree(apoll);
		}
	}

	if (do_complete) {
		io_cqring_fill_event(req, -ECANCELED);
		io_commit_cqring(req->ctx);
		req_set_fail_links(req);
		io_put_req_deferred(req, 1);
	}

	return do_complete;
}

/*
 * Returns true if we found and killed one or more poll requests
 */
static bool io_poll_remove_all(struct io_ring_ctx *ctx, struct task_struct *tsk,
			       struct files_struct *files)
{
	struct hlist_node *tmp;
	struct io_kiocb *req;
	int posted = 0, i;

	spin_lock_irq(&ctx->completion_lock);
	for (i = 0; i < (1U << ctx->cancel_hash_bits); i++) {
		struct hlist_head *list;

		list = &ctx->cancel_hash[i];
		hlist_for_each_entry_safe(req, tmp, list, hash_node) {
			if (io_match_task(req, tsk, files))
				posted += io_poll_remove_one(req);
		}
	}
	spin_unlock_irq(&ctx->completion_lock);

	if (posted)
		io_cqring_ev_posted(ctx);

	return posted != 0;
}

static int io_poll_cancel(struct io_ring_ctx *ctx, __u64 sqe_addr)
{
	struct hlist_head *list;
	struct io_kiocb *req;

	list = &ctx->cancel_hash[hash_long(sqe_addr, ctx->cancel_hash_bits)];
	hlist_for_each_entry(req, list, hash_node) {
		if (sqe_addr != req->user_data)
			continue;
		if (io_poll_remove_one(req))
			return 0;
		return -EALREADY;
	}

	return -ENOENT;
}

static int io_poll_remove_prep(struct io_kiocb *req,
			       const struct io_uring_sqe *sqe)
{
	if (unlikely(req->ctx->flags & IORING_SETUP_IOPOLL))
		return -EINVAL;
	if (sqe->ioprio || sqe->off || sqe->len || sqe->buf_index ||
	    sqe->poll_events)
		return -EINVAL;

	req->poll_remove.addr = READ_ONCE(sqe->addr);
	return 0;
}

/*
 * Find a running poll command that matches one specified in sqe->addr,
 * and remove it if found.
 */
static int io_poll_remove(struct io_kiocb *req)
{
	struct io_ring_ctx *ctx = req->ctx;
	int ret;

	spin_lock_irq(&ctx->completion_lock);
	ret = io_poll_cancel(ctx, req->poll_remove.addr);
	spin_unlock_irq(&ctx->completion_lock);

	if (ret < 0)
		req_set_fail_links(req);
	io_req_complete(req, ret);
	return 0;
}

static int io_poll_wake(struct wait_queue_entry *wait, unsigned mode, int sync,
			void *key)
{
	struct io_kiocb *req = wait->private;
	struct io_poll_iocb *poll = &req->poll;

	return __io_async_wake(req, poll, key_to_poll(key), io_poll_task_func);
}

static void io_poll_queue_proc(struct file *file, struct wait_queue_head *head,
			       struct poll_table_struct *p)
{
	struct io_poll_table *pt = container_of(p, struct io_poll_table, pt);

	__io_queue_proc(&pt->req->poll, pt, head, (struct io_poll_iocb **) &pt->req->async_data);
}

static int io_poll_add_prep(struct io_kiocb *req, const struct io_uring_sqe *sqe)
{
	struct io_poll_iocb *poll = &req->poll;
	u32 events;

	if (unlikely(req->ctx->flags & IORING_SETUP_IOPOLL))
		return -EINVAL;
	if (sqe->addr || sqe->ioprio || sqe->off || sqe->len || sqe->buf_index)
		return -EINVAL;

	events = READ_ONCE(sqe->poll32_events);
#ifdef __BIG_ENDIAN
	events = swahw32(events);
#endif
	poll->events = demangle_poll(events) | EPOLLERR | EPOLLHUP |
		       (events & EPOLLEXCLUSIVE);
	return 0;
}

static int io_poll_add(struct io_kiocb *req)
{
	struct io_poll_iocb *poll = &req->poll;
	struct io_ring_ctx *ctx = req->ctx;
	struct io_poll_table ipt;
	__poll_t mask;

	ipt.pt._qproc = io_poll_queue_proc;

	mask = __io_arm_poll_handler(req, &req->poll, &ipt, poll->events,
					io_poll_wake);

	if (mask) { /* no async, we'd stolen it */
		ipt.error = 0;
		io_poll_complete(req, mask, 0);
	}
	spin_unlock_irq(&ctx->completion_lock);

	if (mask) {
		io_cqring_ev_posted(ctx);
		io_put_req(req);
	}
	return ipt.error;
}

static enum hrtimer_restart io_timeout_fn(struct hrtimer *timer)
{
	struct io_timeout_data *data = container_of(timer,
						struct io_timeout_data, timer);
	struct io_kiocb *req = data->req;
	struct io_ring_ctx *ctx = req->ctx;
	unsigned long flags;

	spin_lock_irqsave(&ctx->completion_lock, flags);
	list_del_init(&req->timeout.list);
	atomic_set(&req->ctx->cq_timeouts,
		atomic_read(&req->ctx->cq_timeouts) + 1);

	io_cqring_fill_event(req, -ETIME);
	io_commit_cqring(ctx);
	spin_unlock_irqrestore(&ctx->completion_lock, flags);

	io_cqring_ev_posted(ctx);
	req_set_fail_links(req);
	io_put_req(req);
	return HRTIMER_NORESTART;
}

static struct io_kiocb *io_timeout_extract(struct io_ring_ctx *ctx,
					   __u64 user_data)
{
	struct io_timeout_data *io;
	struct io_kiocb *req;
	int ret = -ENOENT;

	list_for_each_entry(req, &ctx->timeout_list, timeout.list) {
		if (user_data == req->user_data) {
			ret = 0;
			break;
		}
	}
<<<<<<< HEAD

	if (ret == -ENOENT)
		return ERR_PTR(ret);

=======

	if (ret == -ENOENT)
		return ERR_PTR(ret);

>>>>>>> 6ee1d745
	io = req->async_data;
	ret = hrtimer_try_to_cancel(&io->timer);
	if (ret == -1)
		return ERR_PTR(-EALREADY);
	list_del_init(&req->timeout.list);
	return req;
}

static int io_timeout_cancel(struct io_ring_ctx *ctx, __u64 user_data)
{
	struct io_kiocb *req = io_timeout_extract(ctx, user_data);

	if (IS_ERR(req))
		return PTR_ERR(req);

	req_set_fail_links(req);
	io_cqring_fill_event(req, -ECANCELED);
	io_put_req_deferred(req, 1);
	return 0;
}

static int io_timeout_update(struct io_ring_ctx *ctx, __u64 user_data,
			     struct timespec64 *ts, enum hrtimer_mode mode)
{
	struct io_kiocb *req = io_timeout_extract(ctx, user_data);
	struct io_timeout_data *data;

	if (IS_ERR(req))
		return PTR_ERR(req);

	req->timeout.off = 0; /* noseq */
	data = req->async_data;
	list_add_tail(&req->timeout.list, &ctx->timeout_list);
	hrtimer_init(&data->timer, CLOCK_MONOTONIC, mode);
	data->timer.function = io_timeout_fn;
	hrtimer_start(&data->timer, timespec64_to_ktime(*ts), mode);
	return 0;
}

static int io_timeout_remove_prep(struct io_kiocb *req,
				  const struct io_uring_sqe *sqe)
{
	struct io_timeout_rem *tr = &req->timeout_rem;

	if (unlikely(req->ctx->flags & IORING_SETUP_IOPOLL))
		return -EINVAL;
	if (unlikely(req->flags & (REQ_F_FIXED_FILE | REQ_F_BUFFER_SELECT)))
		return -EINVAL;
	if (sqe->ioprio || sqe->buf_index || sqe->len)
		return -EINVAL;

	tr->addr = READ_ONCE(sqe->addr);
	tr->flags = READ_ONCE(sqe->timeout_flags);
	if (tr->flags & IORING_TIMEOUT_UPDATE) {
		if (tr->flags & ~(IORING_TIMEOUT_UPDATE|IORING_TIMEOUT_ABS))
			return -EINVAL;
		if (get_timespec64(&tr->ts, u64_to_user_ptr(sqe->addr2)))
			return -EFAULT;
	} else if (tr->flags) {
		/* timeout removal doesn't support flags */
		return -EINVAL;
	}

	return 0;
}

/*
 * Remove or update an existing timeout command
 */
static int io_timeout_remove(struct io_kiocb *req)
{
	struct io_timeout_rem *tr = &req->timeout_rem;
	struct io_ring_ctx *ctx = req->ctx;
	int ret;

	spin_lock_irq(&ctx->completion_lock);
	if (req->timeout_rem.flags & IORING_TIMEOUT_UPDATE) {
		enum hrtimer_mode mode = (tr->flags & IORING_TIMEOUT_ABS)
					? HRTIMER_MODE_ABS : HRTIMER_MODE_REL;

		ret = io_timeout_update(ctx, tr->addr, &tr->ts, mode);
	} else {
		ret = io_timeout_cancel(ctx, tr->addr);
	}

	io_cqring_fill_event(req, ret);
	io_commit_cqring(ctx);
	spin_unlock_irq(&ctx->completion_lock);
	io_cqring_ev_posted(ctx);
	if (ret < 0)
		req_set_fail_links(req);
	io_put_req(req);
	return 0;
}

static int io_timeout_prep(struct io_kiocb *req, const struct io_uring_sqe *sqe,
			   bool is_timeout_link)
{
	struct io_timeout_data *data;
	unsigned flags;
	u32 off = READ_ONCE(sqe->off);

	if (unlikely(req->ctx->flags & IORING_SETUP_IOPOLL))
		return -EINVAL;
	if (sqe->ioprio || sqe->buf_index || sqe->len != 1)
		return -EINVAL;
	if (off && is_timeout_link)
		return -EINVAL;
	flags = READ_ONCE(sqe->timeout_flags);
	if (flags & ~IORING_TIMEOUT_ABS)
		return -EINVAL;

	req->timeout.off = off;

	if (!req->async_data && io_alloc_async_data(req))
		return -ENOMEM;

	data = req->async_data;
	data->req = req;

	if (get_timespec64(&data->ts, u64_to_user_ptr(sqe->addr)))
		return -EFAULT;

	if (flags & IORING_TIMEOUT_ABS)
		data->mode = HRTIMER_MODE_ABS;
	else
		data->mode = HRTIMER_MODE_REL;

	hrtimer_init(&data->timer, CLOCK_MONOTONIC, data->mode);
	return 0;
}

static int io_timeout(struct io_kiocb *req)
{
	struct io_ring_ctx *ctx = req->ctx;
	struct io_timeout_data *data = req->async_data;
	struct list_head *entry;
	u32 tail, off = req->timeout.off;

	spin_lock_irq(&ctx->completion_lock);

	/*
	 * sqe->off holds how many events that need to occur for this
	 * timeout event to be satisfied. If it isn't set, then this is
	 * a pure timeout request, sequence isn't used.
	 */
	if (io_is_timeout_noseq(req)) {
		entry = ctx->timeout_list.prev;
		goto add;
	}

	tail = ctx->cached_cq_tail - atomic_read(&ctx->cq_timeouts);
	req->timeout.target_seq = tail + off;

	/* Update the last seq here in case io_flush_timeouts() hasn't.
	 * This is safe because ->completion_lock is held, and submissions
	 * and completions are never mixed in the same ->completion_lock section.
	 */
	ctx->cq_last_tm_flush = tail;

	/*
	 * Insertion sort, ensuring the first entry in the list is always
	 * the one we need first.
	 */
	list_for_each_prev(entry, &ctx->timeout_list) {
		struct io_kiocb *nxt = list_entry(entry, struct io_kiocb,
						  timeout.list);

		if (io_is_timeout_noseq(nxt))
			continue;
		/* nxt.seq is behind @tail, otherwise would've been completed */
		if (off >= nxt->timeout.target_seq - tail)
			break;
	}
add:
	list_add(&req->timeout.list, entry);
	data->timer.function = io_timeout_fn;
	hrtimer_start(&data->timer, timespec64_to_ktime(data->ts), data->mode);
	spin_unlock_irq(&ctx->completion_lock);
	return 0;
}

static bool io_cancel_cb(struct io_wq_work *work, void *data)
{
	struct io_kiocb *req = container_of(work, struct io_kiocb, work);

	return req->user_data == (unsigned long) data;
}

static int io_async_cancel_one(struct io_ring_ctx *ctx, void *sqe_addr)
{
	enum io_wq_cancel cancel_ret;
	int ret = 0;

	cancel_ret = io_wq_cancel_cb(ctx->io_wq, io_cancel_cb, sqe_addr, false);
	switch (cancel_ret) {
	case IO_WQ_CANCEL_OK:
		ret = 0;
		break;
	case IO_WQ_CANCEL_RUNNING:
		ret = -EALREADY;
		break;
	case IO_WQ_CANCEL_NOTFOUND:
		ret = -ENOENT;
		break;
	}

	return ret;
}

static void io_async_find_and_cancel(struct io_ring_ctx *ctx,
				     struct io_kiocb *req, __u64 sqe_addr,
				     int success_ret)
{
	unsigned long flags;
	int ret;

	ret = io_async_cancel_one(ctx, (void *) (unsigned long) sqe_addr);
	if (ret != -ENOENT) {
		spin_lock_irqsave(&ctx->completion_lock, flags);
		goto done;
	}

	spin_lock_irqsave(&ctx->completion_lock, flags);
	ret = io_timeout_cancel(ctx, sqe_addr);
	if (ret != -ENOENT)
		goto done;
	ret = io_poll_cancel(ctx, sqe_addr);
done:
	if (!ret)
		ret = success_ret;
	io_cqring_fill_event(req, ret);
	io_commit_cqring(ctx);
	spin_unlock_irqrestore(&ctx->completion_lock, flags);
	io_cqring_ev_posted(ctx);

	if (ret < 0)
		req_set_fail_links(req);
	io_put_req(req);
}

static int io_async_cancel_prep(struct io_kiocb *req,
				const struct io_uring_sqe *sqe)
{
	if (unlikely(req->ctx->flags & IORING_SETUP_IOPOLL))
		return -EINVAL;
	if (unlikely(req->flags & (REQ_F_FIXED_FILE | REQ_F_BUFFER_SELECT)))
		return -EINVAL;
	if (sqe->ioprio || sqe->off || sqe->len || sqe->cancel_flags)
		return -EINVAL;

	req->cancel.addr = READ_ONCE(sqe->addr);
	return 0;
}

static int io_async_cancel(struct io_kiocb *req)
{
	struct io_ring_ctx *ctx = req->ctx;

	io_async_find_and_cancel(ctx, req, req->cancel.addr, 0);
	return 0;
}

static int io_files_update_prep(struct io_kiocb *req,
				const struct io_uring_sqe *sqe)
{
	if (unlikely(req->ctx->flags & IORING_SETUP_SQPOLL))
		return -EINVAL;
	if (unlikely(req->flags & (REQ_F_FIXED_FILE | REQ_F_BUFFER_SELECT)))
		return -EINVAL;
	if (sqe->ioprio || sqe->rw_flags)
		return -EINVAL;

	req->files_update.offset = READ_ONCE(sqe->off);
	req->files_update.nr_args = READ_ONCE(sqe->len);
	if (!req->files_update.nr_args)
		return -EINVAL;
	req->files_update.arg = READ_ONCE(sqe->addr);
	return 0;
}

static int io_files_update(struct io_kiocb *req, bool force_nonblock,
			   struct io_comp_state *cs)
{
	struct io_ring_ctx *ctx = req->ctx;
	struct io_uring_files_update up;
	int ret;

	if (force_nonblock)
		return -EAGAIN;

	up.offset = req->files_update.offset;
	up.fds = req->files_update.arg;

	mutex_lock(&ctx->uring_lock);
	ret = __io_sqe_files_update(ctx, &up, req->files_update.nr_args);
	mutex_unlock(&ctx->uring_lock);

	if (ret < 0)
		req_set_fail_links(req);
	__io_req_complete(req, ret, 0, cs);
	return 0;
}

static int io_req_prep(struct io_kiocb *req, const struct io_uring_sqe *sqe)
{
	switch (req->opcode) {
	case IORING_OP_NOP:
		return 0;
	case IORING_OP_READV:
	case IORING_OP_READ_FIXED:
	case IORING_OP_READ:
		return io_read_prep(req, sqe);
	case IORING_OP_WRITEV:
	case IORING_OP_WRITE_FIXED:
	case IORING_OP_WRITE:
		return io_write_prep(req, sqe);
	case IORING_OP_POLL_ADD:
		return io_poll_add_prep(req, sqe);
	case IORING_OP_POLL_REMOVE:
		return io_poll_remove_prep(req, sqe);
	case IORING_OP_FSYNC:
		return io_prep_fsync(req, sqe);
	case IORING_OP_SYNC_FILE_RANGE:
		return io_prep_sfr(req, sqe);
	case IORING_OP_SENDMSG:
	case IORING_OP_SEND:
		return io_sendmsg_prep(req, sqe);
	case IORING_OP_RECVMSG:
	case IORING_OP_RECV:
		return io_recvmsg_prep(req, sqe);
	case IORING_OP_CONNECT:
		return io_connect_prep(req, sqe);
	case IORING_OP_TIMEOUT:
		return io_timeout_prep(req, sqe, false);
	case IORING_OP_TIMEOUT_REMOVE:
		return io_timeout_remove_prep(req, sqe);
	case IORING_OP_ASYNC_CANCEL:
		return io_async_cancel_prep(req, sqe);
	case IORING_OP_LINK_TIMEOUT:
		return io_timeout_prep(req, sqe, true);
	case IORING_OP_ACCEPT:
		return io_accept_prep(req, sqe);
	case IORING_OP_FALLOCATE:
		return io_fallocate_prep(req, sqe);
	case IORING_OP_OPENAT:
		return io_openat_prep(req, sqe);
	case IORING_OP_CLOSE:
		return io_close_prep(req, sqe);
	case IORING_OP_FILES_UPDATE:
		return io_files_update_prep(req, sqe);
	case IORING_OP_STATX:
		return io_statx_prep(req, sqe);
	case IORING_OP_FADVISE:
		return io_fadvise_prep(req, sqe);
	case IORING_OP_MADVISE:
		return io_madvise_prep(req, sqe);
	case IORING_OP_OPENAT2:
		return io_openat2_prep(req, sqe);
	case IORING_OP_EPOLL_CTL:
		return io_epoll_ctl_prep(req, sqe);
	case IORING_OP_SPLICE:
		return io_splice_prep(req, sqe);
	case IORING_OP_PROVIDE_BUFFERS:
		return io_provide_buffers_prep(req, sqe);
	case IORING_OP_REMOVE_BUFFERS:
		return io_remove_buffers_prep(req, sqe);
	case IORING_OP_TEE:
		return io_tee_prep(req, sqe);
	case IORING_OP_SHUTDOWN:
		return io_shutdown_prep(req, sqe);
	case IORING_OP_RENAMEAT:
		return io_renameat_prep(req, sqe);
	case IORING_OP_UNLINKAT:
		return io_unlinkat_prep(req, sqe);
	}

	printk_once(KERN_WARNING "io_uring: unhandled opcode %d\n",
			req->opcode);
	return-EINVAL;
}

static int io_req_defer_prep(struct io_kiocb *req,
			     const struct io_uring_sqe *sqe)
{
	if (!sqe)
		return 0;
	if (io_alloc_async_data(req))
		return -EAGAIN;
	return io_req_prep(req, sqe);
}

static u32 io_get_sequence(struct io_kiocb *req)
{
	struct io_kiocb *pos;
	struct io_ring_ctx *ctx = req->ctx;
	u32 total_submitted, nr_reqs = 0;

	io_for_each_link(pos, req)
		nr_reqs++;

	total_submitted = ctx->cached_sq_head - ctx->cached_sq_dropped;
	return total_submitted - nr_reqs;
}

static int io_req_defer(struct io_kiocb *req, const struct io_uring_sqe *sqe)
{
	struct io_ring_ctx *ctx = req->ctx;
	struct io_defer_entry *de;
	int ret;
	u32 seq;

	/* Still need defer if there is pending req in defer list. */
	if (likely(list_empty_careful(&ctx->defer_list) &&
		!(req->flags & REQ_F_IO_DRAIN)))
		return 0;

	seq = io_get_sequence(req);
	/* Still a chance to pass the sequence check */
	if (!req_need_defer(req, seq) && list_empty_careful(&ctx->defer_list))
		return 0;

	if (!req->async_data) {
		ret = io_req_defer_prep(req, sqe);
		if (ret)
			return ret;
	}
	io_prep_async_link(req);
	de = kmalloc(sizeof(*de), GFP_KERNEL);
	if (!de)
		return -ENOMEM;

	spin_lock_irq(&ctx->completion_lock);
	if (!req_need_defer(req, seq) && list_empty(&ctx->defer_list)) {
		spin_unlock_irq(&ctx->completion_lock);
		kfree(de);
		io_queue_async_work(req);
		return -EIOCBQUEUED;
	}

	trace_io_uring_defer(ctx, req, req->user_data);
	de->req = req;
	de->seq = seq;
	list_add_tail(&de->list, &ctx->defer_list);
	spin_unlock_irq(&ctx->completion_lock);
	return -EIOCBQUEUED;
}

static void io_req_drop_files(struct io_kiocb *req)
{
	struct io_ring_ctx *ctx = req->ctx;
	struct io_uring_task *tctx = req->task->io_uring;
	unsigned long flags;

<<<<<<< HEAD
	put_files_struct(req->work.identity->files);
	put_nsproxy(req->work.identity->nsproxy);
=======
	if (req->work.flags & IO_WQ_WORK_FILES) {
		put_files_struct(req->work.identity->files);
		put_nsproxy(req->work.identity->nsproxy);
	}
>>>>>>> 6ee1d745
	spin_lock_irqsave(&ctx->inflight_lock, flags);
	list_del(&req->inflight_entry);
	spin_unlock_irqrestore(&ctx->inflight_lock, flags);
	req->flags &= ~REQ_F_INFLIGHT;
	req->work.flags &= ~IO_WQ_WORK_FILES;
	if (atomic_read(&tctx->in_idle))
		wake_up(&tctx->wait);
}

static void __io_clean_op(struct io_kiocb *req)
{
	if (req->flags & REQ_F_BUFFER_SELECTED) {
		switch (req->opcode) {
		case IORING_OP_READV:
		case IORING_OP_READ_FIXED:
		case IORING_OP_READ:
			kfree((void *)(unsigned long)req->rw.addr);
			break;
		case IORING_OP_RECVMSG:
		case IORING_OP_RECV:
			kfree(req->sr_msg.kbuf);
			break;
		}
		req->flags &= ~REQ_F_BUFFER_SELECTED;
	}

	if (req->flags & REQ_F_NEED_CLEANUP) {
		switch (req->opcode) {
		case IORING_OP_READV:
		case IORING_OP_READ_FIXED:
		case IORING_OP_READ:
		case IORING_OP_WRITEV:
		case IORING_OP_WRITE_FIXED:
		case IORING_OP_WRITE: {
			struct io_async_rw *io = req->async_data;
			if (io->free_iovec)
				kfree(io->free_iovec);
			break;
			}
		case IORING_OP_RECVMSG:
		case IORING_OP_SENDMSG: {
			struct io_async_msghdr *io = req->async_data;
			if (io->iov != io->fast_iov)
				kfree(io->iov);
			break;
			}
		case IORING_OP_SPLICE:
		case IORING_OP_TEE:
			io_put_file(req, req->splice.file_in,
				    (req->splice.flags & SPLICE_F_FD_IN_FIXED));
			break;
		case IORING_OP_OPENAT:
		case IORING_OP_OPENAT2:
			if (req->open.filename)
				putname(req->open.filename);
			break;
		case IORING_OP_RENAMEAT:
			putname(req->rename.oldpath);
			putname(req->rename.newpath);
			break;
		case IORING_OP_UNLINKAT:
			putname(req->unlink.filename);
			break;
		}
		req->flags &= ~REQ_F_NEED_CLEANUP;
	}
}

static int io_issue_sqe(struct io_kiocb *req, bool force_nonblock,
			struct io_comp_state *cs)
{
	struct io_ring_ctx *ctx = req->ctx;
	int ret;

	switch (req->opcode) {
	case IORING_OP_NOP:
		ret = io_nop(req, cs);
		break;
	case IORING_OP_READV:
	case IORING_OP_READ_FIXED:
	case IORING_OP_READ:
		ret = io_read(req, force_nonblock, cs);
		break;
	case IORING_OP_WRITEV:
	case IORING_OP_WRITE_FIXED:
	case IORING_OP_WRITE:
		ret = io_write(req, force_nonblock, cs);
		break;
	case IORING_OP_FSYNC:
		ret = io_fsync(req, force_nonblock);
		break;
	case IORING_OP_POLL_ADD:
		ret = io_poll_add(req);
		break;
	case IORING_OP_POLL_REMOVE:
		ret = io_poll_remove(req);
		break;
	case IORING_OP_SYNC_FILE_RANGE:
		ret = io_sync_file_range(req, force_nonblock);
		break;
	case IORING_OP_SENDMSG:
		ret = io_sendmsg(req, force_nonblock, cs);
		break;
	case IORING_OP_SEND:
		ret = io_send(req, force_nonblock, cs);
		break;
	case IORING_OP_RECVMSG:
		ret = io_recvmsg(req, force_nonblock, cs);
		break;
	case IORING_OP_RECV:
		ret = io_recv(req, force_nonblock, cs);
		break;
	case IORING_OP_TIMEOUT:
		ret = io_timeout(req);
		break;
	case IORING_OP_TIMEOUT_REMOVE:
		ret = io_timeout_remove(req);
		break;
	case IORING_OP_ACCEPT:
		ret = io_accept(req, force_nonblock, cs);
		break;
	case IORING_OP_CONNECT:
		ret = io_connect(req, force_nonblock, cs);
		break;
	case IORING_OP_ASYNC_CANCEL:
		ret = io_async_cancel(req);
		break;
	case IORING_OP_FALLOCATE:
		ret = io_fallocate(req, force_nonblock);
		break;
	case IORING_OP_OPENAT:
		ret = io_openat(req, force_nonblock);
		break;
	case IORING_OP_CLOSE:
		ret = io_close(req, force_nonblock, cs);
		break;
	case IORING_OP_FILES_UPDATE:
		ret = io_files_update(req, force_nonblock, cs);
		break;
	case IORING_OP_STATX:
		ret = io_statx(req, force_nonblock);
		break;
	case IORING_OP_FADVISE:
		ret = io_fadvise(req, force_nonblock);
		break;
	case IORING_OP_MADVISE:
		ret = io_madvise(req, force_nonblock);
		break;
	case IORING_OP_OPENAT2:
		ret = io_openat2(req, force_nonblock);
		break;
	case IORING_OP_EPOLL_CTL:
		ret = io_epoll_ctl(req, force_nonblock, cs);
		break;
	case IORING_OP_SPLICE:
		ret = io_splice(req, force_nonblock);
		break;
	case IORING_OP_PROVIDE_BUFFERS:
		ret = io_provide_buffers(req, force_nonblock, cs);
		break;
	case IORING_OP_REMOVE_BUFFERS:
		ret = io_remove_buffers(req, force_nonblock, cs);
		break;
	case IORING_OP_TEE:
		ret = io_tee(req, force_nonblock);
		break;
	case IORING_OP_SHUTDOWN:
		ret = io_shutdown(req, force_nonblock);
		break;
	case IORING_OP_RENAMEAT:
		ret = io_renameat(req, force_nonblock);
		break;
	case IORING_OP_UNLINKAT:
		ret = io_unlinkat(req, force_nonblock);
		break;
	default:
		ret = -EINVAL;
		break;
	}

	if (ret)
		return ret;

	/* If the op doesn't have a file, we're not polling for it */
	if ((ctx->flags & IORING_SETUP_IOPOLL) && req->file) {
		const bool in_async = io_wq_current_is_worker();

		/* workqueue context doesn't hold uring_lock, grab it now */
		if (in_async)
			mutex_lock(&ctx->uring_lock);

		io_iopoll_req_issued(req, in_async);

		if (in_async)
			mutex_unlock(&ctx->uring_lock);
	}

	return 0;
}

static struct io_wq_work *io_wq_submit_work(struct io_wq_work *work)
{
	struct io_kiocb *req = container_of(work, struct io_kiocb, work);
	struct io_kiocb *timeout;
	int ret = 0;

	timeout = io_prep_linked_timeout(req);
	if (timeout)
		io_queue_linked_timeout(timeout);

	/* if NO_CANCEL is set, we must still run the work */
	if ((work->flags & (IO_WQ_WORK_CANCEL|IO_WQ_WORK_NO_CANCEL)) ==
				IO_WQ_WORK_CANCEL) {
		ret = -ECANCELED;
	}

	if (!ret) {
		do {
			ret = io_issue_sqe(req, false, NULL);
			/*
			 * We can get EAGAIN for polled IO even though we're
			 * forcing a sync submission from here, since we can't
			 * wait for request slots on the block side.
			 */
			if (ret != -EAGAIN)
				break;
			cond_resched();
		} while (1);
	}

	if (ret) {
		struct io_ring_ctx *lock_ctx = NULL;

		if (req->ctx->flags & IORING_SETUP_IOPOLL)
			lock_ctx = req->ctx;

		/*
		 * io_iopoll_complete() does not hold completion_lock to
		 * complete polled io, so here for polled io, we can not call
		 * io_req_complete() directly, otherwise there maybe concurrent
		 * access to cqring, defer_list, etc, which is not safe. Given
		 * that io_iopoll_complete() is always called under uring_lock,
		 * so here for polled io, we also get uring_lock to complete
		 * it.
		 */
		if (lock_ctx)
			mutex_lock(&lock_ctx->uring_lock);

		req_set_fail_links(req);
		io_req_complete(req, ret);

		if (lock_ctx)
			mutex_unlock(&lock_ctx->uring_lock);
	}

	return io_steal_work(req);
}

static inline struct file *io_file_from_index(struct io_ring_ctx *ctx,
					      int index)
{
	struct fixed_file_table *table;

	table = &ctx->file_data->table[index >> IORING_FILE_TABLE_SHIFT];
	return table->files[index & IORING_FILE_TABLE_MASK];
}

static struct file *io_file_get(struct io_submit_state *state,
				struct io_kiocb *req, int fd, bool fixed)
{
	struct io_ring_ctx *ctx = req->ctx;
	struct file *file;

	if (fixed) {
		if (unlikely((unsigned int)fd >= ctx->nr_user_files))
			return NULL;
		fd = array_index_nospec(fd, ctx->nr_user_files);
		file = io_file_from_index(ctx, fd);
		io_set_resource_node(req);
	} else {
		trace_io_uring_file_get(ctx, fd);
		file = __io_file_get(state, fd);
	}

<<<<<<< HEAD
=======
	if (file && file->f_op == &io_uring_fops) {
		io_req_init_async(req);
		req->flags |= REQ_F_INFLIGHT;

		spin_lock_irq(&ctx->inflight_lock);
		list_add(&req->inflight_entry, &ctx->inflight_list);
		spin_unlock_irq(&ctx->inflight_lock);
	}

>>>>>>> 6ee1d745
	return file;
}

static enum hrtimer_restart io_link_timeout_fn(struct hrtimer *timer)
{
	struct io_timeout_data *data = container_of(timer,
						struct io_timeout_data, timer);
	struct io_kiocb *prev, *req = data->req;
	struct io_ring_ctx *ctx = req->ctx;
	unsigned long flags;

	spin_lock_irqsave(&ctx->completion_lock, flags);
	prev = req->timeout.head;
	req->timeout.head = NULL;

	/*
	 * We don't expect the list to be empty, that will only happen if we
	 * race with the completion of the linked work.
	 */
	if (prev && refcount_inc_not_zero(&prev->refs))
		io_remove_next_linked(prev);
	else
		prev = NULL;
	spin_unlock_irqrestore(&ctx->completion_lock, flags);

	if (prev) {
		req_set_fail_links(prev);
		io_async_find_and_cancel(ctx, req, prev->user_data, -ETIME);
		io_put_req(prev);
	} else {
		io_req_complete(req, -ETIME);
	}
	return HRTIMER_NORESTART;
}

static void __io_queue_linked_timeout(struct io_kiocb *req)
{
	/*
	 * If the back reference is NULL, then our linked request finished
	 * before we got a chance to setup the timer
	 */
	if (req->timeout.head) {
		struct io_timeout_data *data = req->async_data;

		data->timer.function = io_link_timeout_fn;
		hrtimer_start(&data->timer, timespec64_to_ktime(data->ts),
				data->mode);
	}
}

static void io_queue_linked_timeout(struct io_kiocb *req)
{
	struct io_ring_ctx *ctx = req->ctx;

	spin_lock_irq(&ctx->completion_lock);
	__io_queue_linked_timeout(req);
	spin_unlock_irq(&ctx->completion_lock);

	/* drop submission reference */
	io_put_req(req);
}

static struct io_kiocb *io_prep_linked_timeout(struct io_kiocb *req)
{
	struct io_kiocb *nxt = req->link;

	if (!nxt || (req->flags & REQ_F_LINK_TIMEOUT) ||
	    nxt->opcode != IORING_OP_LINK_TIMEOUT)
		return NULL;

	nxt->timeout.head = req;
	nxt->flags |= REQ_F_LTIMEOUT_ACTIVE;
	req->flags |= REQ_F_LINK_TIMEOUT;
	return nxt;
}

static void __io_queue_sqe(struct io_kiocb *req, struct io_comp_state *cs)
{
	struct io_kiocb *linked_timeout;
	const struct cred *old_creds = NULL;
	int ret;

again:
	linked_timeout = io_prep_linked_timeout(req);

	if ((req->flags & REQ_F_WORK_INITIALIZED) &&
	    (req->work.flags & IO_WQ_WORK_CREDS) &&
	    req->work.identity->creds != current_cred()) {
		if (old_creds)
			revert_creds(old_creds);
		if (old_creds == req->work.identity->creds)
			old_creds = NULL; /* restored original creds */
		else
			old_creds = override_creds(req->work.identity->creds);
	}

	ret = io_issue_sqe(req, true, cs);

	/*
	 * We async punt it if the file wasn't marked NOWAIT, or if the file
	 * doesn't support non-blocking read/write attempts
	 */
	if (ret == -EAGAIN && !(req->flags & REQ_F_NOWAIT)) {
		if (!io_arm_poll_handler(req)) {
			/*
			 * Queued up for async execution, worker will release
			 * submit reference when the iocb is actually submitted.
			 */
			io_queue_async_work(req);
		}

		if (linked_timeout)
			io_queue_linked_timeout(linked_timeout);
	} else if (likely(!ret)) {
		/* drop submission reference */
		req = io_put_req_find_next(req);
		if (linked_timeout)
			io_queue_linked_timeout(linked_timeout);

		if (req) {
			if (!(req->flags & REQ_F_FORCE_ASYNC))
				goto again;
			io_queue_async_work(req);
		}
	} else {
		/* un-prep timeout, so it'll be killed as any other linked */
		req->flags &= ~REQ_F_LINK_TIMEOUT;
		req_set_fail_links(req);
		io_put_req(req);
		io_req_complete(req, ret);
	}

	if (old_creds)
		revert_creds(old_creds);
}

static void io_queue_sqe(struct io_kiocb *req, const struct io_uring_sqe *sqe,
			 struct io_comp_state *cs)
{
	int ret;

	ret = io_req_defer(req, sqe);
	if (ret) {
		if (ret != -EIOCBQUEUED) {
fail_req:
			req_set_fail_links(req);
			io_put_req(req);
			io_req_complete(req, ret);
		}
	} else if (req->flags & REQ_F_FORCE_ASYNC) {
		if (!req->async_data) {
			ret = io_req_defer_prep(req, sqe);
			if (unlikely(ret))
				goto fail_req;
		}
		io_queue_async_work(req);
	} else {
		if (sqe) {
			ret = io_req_prep(req, sqe);
			if (unlikely(ret))
				goto fail_req;
		}
		__io_queue_sqe(req, cs);
	}
}

static inline void io_queue_link_head(struct io_kiocb *req,
				      struct io_comp_state *cs)
{
	if (unlikely(req->flags & REQ_F_FAIL_LINK)) {
		io_put_req(req);
		io_req_complete(req, -ECANCELED);
	} else
		io_queue_sqe(req, NULL, cs);
}

struct io_submit_link {
	struct io_kiocb *head;
	struct io_kiocb *last;
};

static int io_submit_sqe(struct io_kiocb *req, const struct io_uring_sqe *sqe,
			 struct io_submit_link *link, struct io_comp_state *cs)
{
	struct io_ring_ctx *ctx = req->ctx;
	int ret;

	/*
	 * If we already have a head request, queue this one for async
	 * submittal once the head completes. If we don't have a head but
	 * IOSQE_IO_LINK is set in the sqe, start a new head. This one will be
	 * submitted sync once the chain is complete. If none of those
	 * conditions are true (normal request), then just queue it.
	 */
	if (link->head) {
		struct io_kiocb *head = link->head;

		/*
		 * Taking sequential execution of a link, draining both sides
		 * of the link also fullfils IOSQE_IO_DRAIN semantics for all
		 * requests in the link. So, it drains the head and the
		 * next after the link request. The last one is done via
		 * drain_next flag to persist the effect across calls.
		 */
		if (req->flags & REQ_F_IO_DRAIN) {
			head->flags |= REQ_F_IO_DRAIN;
			ctx->drain_next = 1;
		}
		ret = io_req_defer_prep(req, sqe);
		if (unlikely(ret)) {
			/* fail even hard links since we don't submit */
			head->flags |= REQ_F_FAIL_LINK;
			return ret;
		}
		trace_io_uring_link(ctx, req, head);
		link->last->link = req;
		link->last = req;

		/* last request of a link, enqueue the link */
		if (!(req->flags & (REQ_F_LINK | REQ_F_HARDLINK))) {
			io_queue_link_head(head, cs);
			link->head = NULL;
		}
	} else {
		if (unlikely(ctx->drain_next)) {
			req->flags |= REQ_F_IO_DRAIN;
			ctx->drain_next = 0;
		}
		if (req->flags & (REQ_F_LINK | REQ_F_HARDLINK)) {
			ret = io_req_defer_prep(req, sqe);
			if (unlikely(ret))
				req->flags |= REQ_F_FAIL_LINK;
			link->head = req;
			link->last = req;
		} else {
			io_queue_sqe(req, sqe, cs);
		}
	}

	return 0;
}

/*
 * Batched submission is done, ensure local IO is flushed out.
 */
static void io_submit_state_end(struct io_submit_state *state)
{
	if (!list_empty(&state->comp.list))
		io_submit_flush_completions(&state->comp);
	if (state->plug_started)
		blk_finish_plug(&state->plug);
	io_state_file_put(state);
	if (state->free_reqs)
		kmem_cache_free_bulk(req_cachep, state->free_reqs, state->reqs);
}

/*
 * Start submission side cache.
 */
static void io_submit_state_start(struct io_submit_state *state,
				  struct io_ring_ctx *ctx, unsigned int max_ios)
{
	state->plug_started = false;
	state->comp.nr = 0;
	INIT_LIST_HEAD(&state->comp.list);
	state->comp.ctx = ctx;
	state->free_reqs = 0;
	state->file_refs = 0;
	state->ios_left = max_ios;
}

static void io_commit_sqring(struct io_ring_ctx *ctx)
{
	struct io_rings *rings = ctx->rings;

	/*
	 * Ensure any loads from the SQEs are done at this point,
	 * since once we write the new head, the application could
	 * write new data to them.
	 */
	smp_store_release(&rings->sq.head, ctx->cached_sq_head);
}

/*
 * Fetch an sqe, if one is available. Note that sqe_ptr will point to memory
 * that is mapped by userspace. This means that care needs to be taken to
 * ensure that reads are stable, as we cannot rely on userspace always
 * being a good citizen. If members of the sqe are validated and then later
 * used, it's important that those reads are done through READ_ONCE() to
 * prevent a re-load down the line.
 */
static const struct io_uring_sqe *io_get_sqe(struct io_ring_ctx *ctx)
{
	u32 *sq_array = ctx->sq_array;
	unsigned head;

	/*
	 * The cached sq head (or cq tail) serves two purposes:
	 *
	 * 1) allows us to batch the cost of updating the user visible
	 *    head updates.
	 * 2) allows the kernel side to track the head on its own, even
	 *    though the application is the one updating it.
	 */
	head = READ_ONCE(sq_array[ctx->cached_sq_head & ctx->sq_mask]);
	if (likely(head < ctx->sq_entries))
		return &ctx->sq_sqes[head];

	/* drop invalid entries */
	ctx->cached_sq_dropped++;
	WRITE_ONCE(ctx->rings->sq_dropped, ctx->cached_sq_dropped);
	return NULL;
}

static inline void io_consume_sqe(struct io_ring_ctx *ctx)
{
	ctx->cached_sq_head++;
}

/*
 * Check SQE restrictions (opcode and flags).
 *
 * Returns 'true' if SQE is allowed, 'false' otherwise.
 */
static inline bool io_check_restriction(struct io_ring_ctx *ctx,
					struct io_kiocb *req,
					unsigned int sqe_flags)
{
	if (!ctx->restricted)
		return true;

	if (!test_bit(req->opcode, ctx->restrictions.sqe_op))
		return false;

	if ((sqe_flags & ctx->restrictions.sqe_flags_required) !=
	    ctx->restrictions.sqe_flags_required)
		return false;

	if (sqe_flags & ~(ctx->restrictions.sqe_flags_allowed |
			  ctx->restrictions.sqe_flags_required))
		return false;

	return true;
}

#define SQE_VALID_FLAGS	(IOSQE_FIXED_FILE|IOSQE_IO_DRAIN|IOSQE_IO_LINK|	\
				IOSQE_IO_HARDLINK | IOSQE_ASYNC | \
				IOSQE_BUFFER_SELECT)

static int io_init_req(struct io_ring_ctx *ctx, struct io_kiocb *req,
		       const struct io_uring_sqe *sqe,
		       struct io_submit_state *state)
{
	unsigned int sqe_flags;
	int id, ret;

	req->opcode = READ_ONCE(sqe->opcode);
	req->user_data = READ_ONCE(sqe->user_data);
	req->async_data = NULL;
	req->file = NULL;
	req->ctx = ctx;
	req->flags = 0;
	req->link = NULL;
	req->fixed_file_refs = NULL;
	/* one is dropped after submission, the other at completion */
	refcount_set(&req->refs, 2);
	req->task = current;
	req->result = 0;

	if (unlikely(req->opcode >= IORING_OP_LAST))
		return -EINVAL;

	if (unlikely(io_sq_thread_acquire_mm_files(ctx, req)))
		return -EFAULT;

	sqe_flags = READ_ONCE(sqe->flags);
	/* enforce forwards compatibility on users */
	if (unlikely(sqe_flags & ~SQE_VALID_FLAGS))
		return -EINVAL;

	if (unlikely(!io_check_restriction(ctx, req, sqe_flags)))
		return -EACCES;

	if ((sqe_flags & IOSQE_BUFFER_SELECT) &&
	    !io_op_defs[req->opcode].buffer_select)
		return -EOPNOTSUPP;

	id = READ_ONCE(sqe->personality);
	if (id) {
		struct io_identity *iod;

		iod = idr_find(&ctx->personality_idr, id);
		if (unlikely(!iod))
			return -EINVAL;
		refcount_inc(&iod->count);

		__io_req_init_async(req);
		get_cred(iod->creds);
		req->work.identity = iod;
		req->work.flags |= IO_WQ_WORK_CREDS;
	}

	/* same numerical values with corresponding REQ_F_*, safe to copy */
	req->flags |= sqe_flags;

	/*
	 * Plug now if we have more than 1 IO left after this, and the target
	 * is potentially a read/write to block based storage.
	 */
	if (!state->plug_started && state->ios_left > 1 &&
	    io_op_defs[req->opcode].plug) {
		blk_start_plug(&state->plug);
		state->plug_started = true;
	}

	ret = 0;
	if (io_op_defs[req->opcode].needs_file) {
		bool fixed = req->flags & REQ_F_FIXED_FILE;

		req->file = io_file_get(state, req, READ_ONCE(sqe->fd), fixed);
		if (unlikely(!req->file &&
		    !io_op_defs[req->opcode].needs_file_no_error))
			ret = -EBADF;
	}

	state->ios_left--;
	return ret;
}

static int io_submit_sqes(struct io_ring_ctx *ctx, unsigned int nr)
{
	struct io_submit_state state;
	struct io_submit_link link;
	int i, submitted = 0;

	/* if we have a backlog and couldn't flush it all, return BUSY */
	if (test_bit(0, &ctx->sq_check_overflow)) {
<<<<<<< HEAD
		if (!io_cqring_overflow_flush(ctx, false, NULL, NULL))
=======
		if (!__io_cqring_overflow_flush(ctx, false, NULL, NULL))
>>>>>>> 6ee1d745
			return -EBUSY;
	}

	/* make sure SQ entry isn't read before tail */
	nr = min3(nr, ctx->sq_entries, io_sqring_entries(ctx));

	if (!percpu_ref_tryget_many(&ctx->refs, nr))
		return -EAGAIN;

	percpu_counter_add(&current->io_uring->inflight, nr);
	refcount_add(nr, &current->usage);

	io_submit_state_start(&state, ctx, nr);
	link.head = NULL;

	for (i = 0; i < nr; i++) {
		const struct io_uring_sqe *sqe;
		struct io_kiocb *req;
		int err;

		sqe = io_get_sqe(ctx);
		if (unlikely(!sqe)) {
			io_consume_sqe(ctx);
			break;
		}
		req = io_alloc_req(ctx, &state);
		if (unlikely(!req)) {
			if (!submitted)
				submitted = -EAGAIN;
			break;
		}
		io_consume_sqe(ctx);
		/* will complete beyond this point, count as submitted */
		submitted++;

		err = io_init_req(ctx, req, sqe, &state);
		if (unlikely(err)) {
fail_req:
			io_put_req(req);
			io_req_complete(req, err);
			break;
		}

		trace_io_uring_submit_sqe(ctx, req->opcode, req->user_data,
						true, io_async_submit(ctx));
		err = io_submit_sqe(req, sqe, &link, &state.comp);
		if (err)
			goto fail_req;
	}

	if (unlikely(submitted != nr)) {
		int ref_used = (submitted == -EAGAIN) ? 0 : submitted;
		struct io_uring_task *tctx = current->io_uring;
		int unused = nr - ref_used;

		percpu_ref_put_many(&ctx->refs, unused);
		percpu_counter_sub(&tctx->inflight, unused);
		put_task_struct_many(current, unused);
	}
	if (link.head)
		io_queue_link_head(link.head, &state.comp);
	io_submit_state_end(&state);

	 /* Commit SQ ring head once we've consumed and submitted all SQEs */
	io_commit_sqring(ctx);

	return submitted;
}

static inline void io_ring_set_wakeup_flag(struct io_ring_ctx *ctx)
{
	/* Tell userspace we may need a wakeup call */
	spin_lock_irq(&ctx->completion_lock);
	ctx->rings->sq_flags |= IORING_SQ_NEED_WAKEUP;
	spin_unlock_irq(&ctx->completion_lock);
}

static inline void io_ring_clear_wakeup_flag(struct io_ring_ctx *ctx)
{
	spin_lock_irq(&ctx->completion_lock);
	ctx->rings->sq_flags &= ~IORING_SQ_NEED_WAKEUP;
	spin_unlock_irq(&ctx->completion_lock);
}

static int __io_sq_thread(struct io_ring_ctx *ctx, bool cap_entries)
{
	unsigned int to_submit;
	int ret = 0;

	to_submit = io_sqring_entries(ctx);
	/* if we're handling multiple rings, cap submit size for fairness */
	if (cap_entries && to_submit > 8)
		to_submit = 8;

	if (!list_empty(&ctx->iopoll_list) || to_submit) {
		unsigned nr_events = 0;

		mutex_lock(&ctx->uring_lock);
		if (!list_empty(&ctx->iopoll_list))
			io_do_iopoll(ctx, &nr_events, 0);

<<<<<<< HEAD
		if (to_submit && likely(!percpu_ref_is_dying(&ctx->refs)))
=======
		if (to_submit && !ctx->sqo_dead &&
		    likely(!percpu_ref_is_dying(&ctx->refs)))
>>>>>>> 6ee1d745
			ret = io_submit_sqes(ctx, to_submit);
		mutex_unlock(&ctx->uring_lock);
	}

	if (!io_sqring_full(ctx) && wq_has_sleeper(&ctx->sqo_sq_wait))
		wake_up(&ctx->sqo_sq_wait);
<<<<<<< HEAD

	return ret;
}

=======

	return ret;
}

>>>>>>> 6ee1d745
static void io_sqd_update_thread_idle(struct io_sq_data *sqd)
{
	struct io_ring_ctx *ctx;
	unsigned sq_thread_idle = 0;

	list_for_each_entry(ctx, &sqd->ctx_list, sqd_list) {
		if (sq_thread_idle < ctx->sq_thread_idle)
			sq_thread_idle = ctx->sq_thread_idle;
	}

	sqd->sq_thread_idle = sq_thread_idle;
}

static void io_sqd_init_new(struct io_sq_data *sqd)
{
	struct io_ring_ctx *ctx;

	while (!list_empty(&sqd->ctx_new_list)) {
		ctx = list_first_entry(&sqd->ctx_new_list, struct io_ring_ctx, sqd_list);
		list_move_tail(&ctx->sqd_list, &sqd->ctx_list);
		complete(&ctx->sq_thread_comp);
	}

	io_sqd_update_thread_idle(sqd);
}

static int io_sq_thread(void *data)
{
	struct cgroup_subsys_state *cur_css = NULL;
	struct files_struct *old_files = current->files;
	struct nsproxy *old_nsproxy = current->nsproxy;
	const struct cred *old_cred = NULL;
	struct io_sq_data *sqd = data;
	struct io_ring_ctx *ctx;
	unsigned long timeout = 0;
	DEFINE_WAIT(wait);

	task_lock(current);
	current->files = NULL;
	current->nsproxy = NULL;
	task_unlock(current);

	while (!kthread_should_stop()) {
		int ret;
		bool cap_entries, sqt_spin, needs_sched;

		/*
		 * Any changes to the sqd lists are synchronized through the
		 * kthread parking. This synchronizes the thread vs users,
		 * the users are synchronized on the sqd->ctx_lock.
		 */
		if (kthread_should_park()) {
			kthread_parkme();
			/*
			 * When sq thread is unparked, in case the previous park operation
			 * comes from io_put_sq_data(), which means that sq thread is going
			 * to be stopped, so here needs to have a check.
			 */
			if (kthread_should_stop())
				break;
		}

		if (unlikely(!list_empty(&sqd->ctx_new_list))) {
			io_sqd_init_new(sqd);
			timeout = jiffies + sqd->sq_thread_idle;
		}

		sqt_spin = false;
		cap_entries = !list_is_singular(&sqd->ctx_list);
		list_for_each_entry(ctx, &sqd->ctx_list, sqd_list) {
			if (current->cred != ctx->creds) {
				if (old_cred)
					revert_creds(old_cred);
				old_cred = override_creds(ctx->creds);
			}
			io_sq_thread_associate_blkcg(ctx, &cur_css);
#ifdef CONFIG_AUDIT
			current->loginuid = ctx->loginuid;
			current->sessionid = ctx->sessionid;
#endif

			ret = __io_sq_thread(ctx, cap_entries);
			if (!sqt_spin && (ret > 0 || !list_empty(&ctx->iopoll_list)))
				sqt_spin = true;

			io_sq_thread_drop_mm_files();
		}

		if (sqt_spin || !time_after(jiffies, timeout)) {
			io_run_task_work();
			io_sq_thread_drop_mm_files();
			cond_resched();
			if (sqt_spin)
				timeout = jiffies + sqd->sq_thread_idle;
			continue;
		}

		if (kthread_should_park())
			continue;

		needs_sched = true;
		prepare_to_wait(&sqd->wait, &wait, TASK_INTERRUPTIBLE);
		list_for_each_entry(ctx, &sqd->ctx_list, sqd_list) {
			if ((ctx->flags & IORING_SETUP_IOPOLL) &&
			    !list_empty_careful(&ctx->iopoll_list)) {
				needs_sched = false;
				break;
			}
			if (io_sqring_entries(ctx)) {
				needs_sched = false;
				break;
			}
		}

		if (needs_sched) {
			list_for_each_entry(ctx, &sqd->ctx_list, sqd_list)
				io_ring_set_wakeup_flag(ctx);

			schedule();
			list_for_each_entry(ctx, &sqd->ctx_list, sqd_list)
				io_ring_clear_wakeup_flag(ctx);
		}

		finish_wait(&sqd->wait, &wait);
		timeout = jiffies + sqd->sq_thread_idle;
	}

	io_run_task_work();
	io_sq_thread_drop_mm_files();

	if (cur_css)
		io_sq_thread_unassociate_blkcg();
	if (old_cred)
		revert_creds(old_cred);

	task_lock(current);
	current->files = old_files;
	current->nsproxy = old_nsproxy;
	task_unlock(current);

	kthread_parkme();

	return 0;
}

struct io_wait_queue {
	struct wait_queue_entry wq;
	struct io_ring_ctx *ctx;
	unsigned to_wait;
	unsigned nr_timeouts;
};

static inline bool io_should_wake(struct io_wait_queue *iowq)
{
	struct io_ring_ctx *ctx = iowq->ctx;

	/*
	 * Wake up if we have enough events, or if a timeout occurred since we
	 * started waiting. For timeouts, we always want to return to userspace,
	 * regardless of event count.
	 */
	return io_cqring_events(ctx) >= iowq->to_wait ||
			atomic_read(&ctx->cq_timeouts) != iowq->nr_timeouts;
}

static int io_wake_function(struct wait_queue_entry *curr, unsigned int mode,
			    int wake_flags, void *key)
{
	struct io_wait_queue *iowq = container_of(curr, struct io_wait_queue,
							wq);

	/*
	 * Cannot safely flush overflowed CQEs from here, ensure we wake up
	 * the task, and the next invocation will do it.
	 */
	if (io_should_wake(iowq) || test_bit(0, &iowq->ctx->cq_check_overflow))
		return autoremove_wake_function(curr, mode, wake_flags, key);
	return -1;
}

static int io_run_task_work_sig(void)
{
	if (io_run_task_work())
		return 1;
	if (!signal_pending(current))
		return 0;
	if (test_tsk_thread_flag(current, TIF_NOTIFY_SIGNAL))
		return -ERESTARTSYS;
	return -EINTR;
}

/*
 * Wait until events become available, if we don't already have some. The
 * application must reap them itself, as they reside on the shared cq ring.
 */
static int io_cqring_wait(struct io_ring_ctx *ctx, int min_events,
			  const sigset_t __user *sig, size_t sigsz,
			  struct __kernel_timespec __user *uts)
{
	struct io_wait_queue iowq = {
		.wq = {
			.private	= current,
			.func		= io_wake_function,
			.entry		= LIST_HEAD_INIT(iowq.wq.entry),
		},
		.ctx		= ctx,
		.to_wait	= min_events,
	};
	struct io_rings *rings = ctx->rings;
	struct timespec64 ts;
	signed long timeout = 0;
	int ret = 0;

	do {
		io_cqring_overflow_flush(ctx, false, NULL, NULL);
		if (io_cqring_events(ctx) >= min_events)
			return 0;
		if (!io_run_task_work())
			break;
	} while (1);

	if (sig) {
#ifdef CONFIG_COMPAT
		if (in_compat_syscall())
			ret = set_compat_user_sigmask((const compat_sigset_t __user *)sig,
						      sigsz);
		else
#endif
			ret = set_user_sigmask(sig, sigsz);

		if (ret)
			return ret;
	}

	if (uts) {
		if (get_timespec64(&ts, uts))
			return -EFAULT;
		timeout = timespec64_to_jiffies(&ts);
	}

	iowq.nr_timeouts = atomic_read(&ctx->cq_timeouts);
	trace_io_uring_cqring_wait(ctx, min_events);
	do {
		io_cqring_overflow_flush(ctx, false, NULL, NULL);
		prepare_to_wait_exclusive(&ctx->wait, &iowq.wq,
						TASK_INTERRUPTIBLE);
		/* make sure we run task_work before checking for signals */
		ret = io_run_task_work_sig();
		if (ret > 0)
			continue;
		else if (ret < 0)
			break;
		if (io_should_wake(&iowq))
			break;
<<<<<<< HEAD
=======
		if (test_bit(0, &ctx->cq_check_overflow))
			continue;
>>>>>>> 6ee1d745
		if (uts) {
			timeout = schedule_timeout(timeout);
			if (timeout == 0) {
				ret = -ETIME;
				break;
			}
		} else {
			schedule();
		}
	} while (1);
	finish_wait(&ctx->wait, &iowq.wq);

	restore_saved_sigmask_unless(ret == -EINTR);

	return READ_ONCE(rings->cq.head) == READ_ONCE(rings->cq.tail) ? ret : 0;
}

static void __io_sqe_files_unregister(struct io_ring_ctx *ctx)
{
#if defined(CONFIG_UNIX)
	if (ctx->ring_sock) {
		struct sock *sock = ctx->ring_sock->sk;
		struct sk_buff *skb;

		while ((skb = skb_dequeue(&sock->sk_receive_queue)) != NULL)
			kfree_skb(skb);
	}
#else
	int i;

	for (i = 0; i < ctx->nr_user_files; i++) {
		struct file *file;

		file = io_file_from_index(ctx, i);
		if (file)
			fput(file);
	}
#endif
}

static void io_file_ref_kill(struct percpu_ref *ref)
{
	struct fixed_file_data *data;

	data = container_of(ref, struct fixed_file_data, refs);
	complete(&data->done);
}

static void io_sqe_files_set_node(struct fixed_file_data *file_data,
				  struct fixed_file_ref_node *ref_node)
{
	spin_lock_bh(&file_data->lock);
	file_data->node = ref_node;
	list_add_tail(&ref_node->node, &file_data->ref_list);
	spin_unlock_bh(&file_data->lock);
	percpu_ref_get(&file_data->refs);
}

static int io_sqe_files_unregister(struct io_ring_ctx *ctx)
{
	struct fixed_file_data *data = ctx->file_data;
	struct fixed_file_ref_node *backup_node, *ref_node = NULL;
	unsigned nr_tables, i;
	int ret;

	if (!data)
		return -ENXIO;
	backup_node = alloc_fixed_file_ref_node(ctx);
	if (!backup_node)
		return -ENOMEM;

	spin_lock_bh(&data->lock);
	ref_node = data->node;
	spin_unlock_bh(&data->lock);
	if (ref_node)
		percpu_ref_kill(&ref_node->refs);

	percpu_ref_kill(&data->refs);

	/* wait for all refs nodes to complete */
	flush_delayed_work(&ctx->file_put_work);
	do {
		ret = wait_for_completion_interruptible(&data->done);
		if (!ret)
			break;
		ret = io_run_task_work_sig();
		if (ret < 0) {
			percpu_ref_resurrect(&data->refs);
			reinit_completion(&data->done);
			io_sqe_files_set_node(data, backup_node);
			return ret;
		}
	} while (1);

	__io_sqe_files_unregister(ctx);
	nr_tables = DIV_ROUND_UP(ctx->nr_user_files, IORING_MAX_FILES_TABLE);
	for (i = 0; i < nr_tables; i++)
		kfree(data->table[i].files);
	kfree(data->table);
	percpu_ref_exit(&data->refs);
	kfree(data);
	ctx->file_data = NULL;
	ctx->nr_user_files = 0;
	destroy_fixed_file_ref_node(backup_node);
	return 0;
}

static void io_put_sq_data(struct io_sq_data *sqd)
{
	if (refcount_dec_and_test(&sqd->refs)) {
		/*
		 * The park is a bit of a work-around, without it we get
		 * warning spews on shutdown with SQPOLL set and affinity
		 * set to a single CPU.
		 */
		if (sqd->thread) {
			kthread_park(sqd->thread);
			kthread_stop(sqd->thread);
		}

		kfree(sqd);
	}
}

static struct io_sq_data *io_attach_sq_data(struct io_uring_params *p)
{
	struct io_ring_ctx *ctx_attach;
	struct io_sq_data *sqd;
	struct fd f;

	f = fdget(p->wq_fd);
	if (!f.file)
		return ERR_PTR(-ENXIO);
	if (f.file->f_op != &io_uring_fops) {
		fdput(f);
		return ERR_PTR(-EINVAL);
	}

	ctx_attach = f.file->private_data;
	sqd = ctx_attach->sq_data;
	if (!sqd) {
		fdput(f);
		return ERR_PTR(-EINVAL);
	}

	refcount_inc(&sqd->refs);
	fdput(f);
	return sqd;
}

static struct io_sq_data *io_get_sq_data(struct io_uring_params *p)
{
	struct io_sq_data *sqd;

	if (p->flags & IORING_SETUP_ATTACH_WQ)
		return io_attach_sq_data(p);

	sqd = kzalloc(sizeof(*sqd), GFP_KERNEL);
	if (!sqd)
		return ERR_PTR(-ENOMEM);

	refcount_set(&sqd->refs, 1);
	INIT_LIST_HEAD(&sqd->ctx_list);
	INIT_LIST_HEAD(&sqd->ctx_new_list);
	mutex_init(&sqd->ctx_lock);
	mutex_init(&sqd->lock);
	init_waitqueue_head(&sqd->wait);
	return sqd;
}

static void io_sq_thread_unpark(struct io_sq_data *sqd)
	__releases(&sqd->lock)
{
	if (!sqd->thread)
		return;
	kthread_unpark(sqd->thread);
	mutex_unlock(&sqd->lock);
}

static void io_sq_thread_park(struct io_sq_data *sqd)
	__acquires(&sqd->lock)
{
	if (!sqd->thread)
		return;
	mutex_lock(&sqd->lock);
	kthread_park(sqd->thread);
}

static void io_sq_thread_stop(struct io_ring_ctx *ctx)
{
	struct io_sq_data *sqd = ctx->sq_data;

	if (sqd) {
		if (sqd->thread) {
			/*
			 * We may arrive here from the error branch in
			 * io_sq_offload_create() where the kthread is created
			 * without being waked up, thus wake it up now to make
			 * sure the wait will complete.
			 */
			wake_up_process(sqd->thread);
			wait_for_completion(&ctx->sq_thread_comp);

			io_sq_thread_park(sqd);
		}

		mutex_lock(&sqd->ctx_lock);
		list_del(&ctx->sqd_list);
		io_sqd_update_thread_idle(sqd);
		mutex_unlock(&sqd->ctx_lock);

		if (sqd->thread)
			io_sq_thread_unpark(sqd);

		io_put_sq_data(sqd);
		ctx->sq_data = NULL;
	}
}

static void io_finish_async(struct io_ring_ctx *ctx)
{
	io_sq_thread_stop(ctx);

	if (ctx->io_wq) {
		io_wq_destroy(ctx->io_wq);
		ctx->io_wq = NULL;
	}
}

#if defined(CONFIG_UNIX)
/*
 * Ensure the UNIX gc is aware of our file set, so we are certain that
 * the io_uring can be safely unregistered on process exit, even if we have
 * loops in the file referencing.
 */
static int __io_sqe_files_scm(struct io_ring_ctx *ctx, int nr, int offset)
{
	struct sock *sk = ctx->ring_sock->sk;
	struct scm_fp_list *fpl;
	struct sk_buff *skb;
	int i, nr_files;

	fpl = kzalloc(sizeof(*fpl), GFP_KERNEL);
	if (!fpl)
		return -ENOMEM;

	skb = alloc_skb(0, GFP_KERNEL);
	if (!skb) {
		kfree(fpl);
		return -ENOMEM;
	}

	skb->sk = sk;

	nr_files = 0;
	fpl->user = get_uid(ctx->user);
	for (i = 0; i < nr; i++) {
		struct file *file = io_file_from_index(ctx, i + offset);

		if (!file)
			continue;
		fpl->fp[nr_files] = get_file(file);
		unix_inflight(fpl->user, fpl->fp[nr_files]);
		nr_files++;
	}

	if (nr_files) {
		fpl->max = SCM_MAX_FD;
		fpl->count = nr_files;
		UNIXCB(skb).fp = fpl;
		skb->destructor = unix_destruct_scm;
		refcount_add(skb->truesize, &sk->sk_wmem_alloc);
		skb_queue_head(&sk->sk_receive_queue, skb);

		for (i = 0; i < nr_files; i++)
			fput(fpl->fp[i]);
	} else {
		kfree_skb(skb);
		kfree(fpl);
	}

	return 0;
}

/*
 * If UNIX sockets are enabled, fd passing can cause a reference cycle which
 * causes regular reference counting to break down. We rely on the UNIX
 * garbage collection to take care of this problem for us.
 */
static int io_sqe_files_scm(struct io_ring_ctx *ctx)
{
	unsigned left, total;
	int ret = 0;

	total = 0;
	left = ctx->nr_user_files;
	while (left) {
		unsigned this_files = min_t(unsigned, left, SCM_MAX_FD);

		ret = __io_sqe_files_scm(ctx, this_files, total);
		if (ret)
			break;
		left -= this_files;
		total += this_files;
	}

	if (!ret)
		return 0;

	while (total < ctx->nr_user_files) {
		struct file *file = io_file_from_index(ctx, total);

		if (file)
			fput(file);
		total++;
	}

	return ret;
}
#else
static int io_sqe_files_scm(struct io_ring_ctx *ctx)
{
	return 0;
}
#endif

static int io_sqe_alloc_file_tables(struct fixed_file_data *file_data,
				    unsigned nr_tables, unsigned nr_files)
{
	int i;

	for (i = 0; i < nr_tables; i++) {
		struct fixed_file_table *table = &file_data->table[i];
		unsigned this_files;

		this_files = min(nr_files, IORING_MAX_FILES_TABLE);
		table->files = kcalloc(this_files, sizeof(struct file *),
					GFP_KERNEL);
		if (!table->files)
			break;
		nr_files -= this_files;
	}

	if (i == nr_tables)
		return 0;

	for (i = 0; i < nr_tables; i++) {
		struct fixed_file_table *table = &file_data->table[i];
		kfree(table->files);
	}
	return 1;
}

static void io_ring_file_put(struct io_ring_ctx *ctx, struct file *file)
{
#if defined(CONFIG_UNIX)
	struct sock *sock = ctx->ring_sock->sk;
	struct sk_buff_head list, *head = &sock->sk_receive_queue;
	struct sk_buff *skb;
	int i;

	__skb_queue_head_init(&list);

	/*
	 * Find the skb that holds this file in its SCM_RIGHTS. When found,
	 * remove this entry and rearrange the file array.
	 */
	skb = skb_dequeue(head);
	while (skb) {
		struct scm_fp_list *fp;

		fp = UNIXCB(skb).fp;
		for (i = 0; i < fp->count; i++) {
			int left;

			if (fp->fp[i] != file)
				continue;

			unix_notinflight(fp->user, fp->fp[i]);
			left = fp->count - 1 - i;
			if (left) {
				memmove(&fp->fp[i], &fp->fp[i + 1],
						left * sizeof(struct file *));
			}
			fp->count--;
			if (!fp->count) {
				kfree_skb(skb);
				skb = NULL;
			} else {
				__skb_queue_tail(&list, skb);
			}
			fput(file);
			file = NULL;
			break;
		}

		if (!file)
			break;

		__skb_queue_tail(&list, skb);

		skb = skb_dequeue(head);
	}

	if (skb_peek(&list)) {
		spin_lock_irq(&head->lock);
		while ((skb = __skb_dequeue(&list)) != NULL)
			__skb_queue_tail(head, skb);
		spin_unlock_irq(&head->lock);
	}
#else
	fput(file);
#endif
}

struct io_file_put {
	struct list_head list;
	struct file *file;
};

static void __io_file_put_work(struct fixed_file_ref_node *ref_node)
{
	struct fixed_file_data *file_data = ref_node->file_data;
	struct io_ring_ctx *ctx = file_data->ctx;
	struct io_file_put *pfile, *tmp;

	list_for_each_entry_safe(pfile, tmp, &ref_node->file_list, list) {
		list_del(&pfile->list);
		io_ring_file_put(ctx, pfile->file);
		kfree(pfile);
	}

	percpu_ref_exit(&ref_node->refs);
	kfree(ref_node);
	percpu_ref_put(&file_data->refs);
}

static void io_file_put_work(struct work_struct *work)
{
	struct io_ring_ctx *ctx;
	struct llist_node *node;

	ctx = container_of(work, struct io_ring_ctx, file_put_work.work);
	node = llist_del_all(&ctx->file_put_llist);

	while (node) {
		struct fixed_file_ref_node *ref_node;
		struct llist_node *next = node->next;

		ref_node = llist_entry(node, struct fixed_file_ref_node, llist);
		__io_file_put_work(ref_node);
		node = next;
	}
}

static void io_file_data_ref_zero(struct percpu_ref *ref)
{
	struct fixed_file_ref_node *ref_node;
	struct fixed_file_data *data;
	struct io_ring_ctx *ctx;
	bool first_add = false;
	int delay = HZ;

	ref_node = container_of(ref, struct fixed_file_ref_node, refs);
	data = ref_node->file_data;
	ctx = data->ctx;

	spin_lock_bh(&data->lock);
	ref_node->done = true;

	while (!list_empty(&data->ref_list)) {
		ref_node = list_first_entry(&data->ref_list,
					struct fixed_file_ref_node, node);
		/* recycle ref nodes in order */
		if (!ref_node->done)
			break;
		list_del(&ref_node->node);
		first_add |= llist_add(&ref_node->llist, &ctx->file_put_llist);
	}
	spin_unlock_bh(&data->lock);

	if (percpu_ref_is_dying(&data->refs))
		delay = 0;

	if (!delay)
		mod_delayed_work(system_wq, &ctx->file_put_work, 0);
	else if (first_add)
		queue_delayed_work(system_wq, &ctx->file_put_work, delay);
}

static struct fixed_file_ref_node *alloc_fixed_file_ref_node(
			struct io_ring_ctx *ctx)
{
	struct fixed_file_ref_node *ref_node;

	ref_node = kzalloc(sizeof(*ref_node), GFP_KERNEL);
	if (!ref_node)
		return NULL;

	if (percpu_ref_init(&ref_node->refs, io_file_data_ref_zero,
			    0, GFP_KERNEL)) {
		kfree(ref_node);
		return NULL;
	}
	INIT_LIST_HEAD(&ref_node->node);
	INIT_LIST_HEAD(&ref_node->file_list);
	ref_node->file_data = ctx->file_data;
	ref_node->done = false;
	return ref_node;
}

static void destroy_fixed_file_ref_node(struct fixed_file_ref_node *ref_node)
{
	percpu_ref_exit(&ref_node->refs);
	kfree(ref_node);
}

static int io_sqe_files_register(struct io_ring_ctx *ctx, void __user *arg,
				 unsigned nr_args)
{
	__s32 __user *fds = (__s32 __user *) arg;
	unsigned nr_tables, i;
	struct file *file;
	int fd, ret = -ENOMEM;
	struct fixed_file_ref_node *ref_node;
	struct fixed_file_data *file_data;

	if (ctx->file_data)
		return -EBUSY;
	if (!nr_args)
		return -EINVAL;
	if (nr_args > IORING_MAX_FIXED_FILES)
		return -EMFILE;

	file_data = kzalloc(sizeof(*ctx->file_data), GFP_KERNEL);
	if (!file_data)
		return -ENOMEM;
	file_data->ctx = ctx;
	init_completion(&file_data->done);
	INIT_LIST_HEAD(&file_data->ref_list);
	spin_lock_init(&file_data->lock);

	nr_tables = DIV_ROUND_UP(nr_args, IORING_MAX_FILES_TABLE);
	file_data->table = kcalloc(nr_tables, sizeof(*file_data->table),
				   GFP_KERNEL);
	if (!file_data->table)
		goto out_free;

	if (percpu_ref_init(&file_data->refs, io_file_ref_kill,
				PERCPU_REF_ALLOW_REINIT, GFP_KERNEL))
		goto out_free;

	if (io_sqe_alloc_file_tables(file_data, nr_tables, nr_args))
		goto out_ref;
	ctx->file_data = file_data;

	for (i = 0; i < nr_args; i++, ctx->nr_user_files++) {
		struct fixed_file_table *table;
		unsigned index;

		if (copy_from_user(&fd, &fds[i], sizeof(fd))) {
			ret = -EFAULT;
			goto out_fput;
		}
		/* allow sparse sets */
		if (fd == -1)
			continue;

		file = fget(fd);
		ret = -EBADF;
		if (!file)
			goto out_fput;

		/*
		 * Don't allow io_uring instances to be registered. If UNIX
		 * isn't enabled, then this causes a reference cycle and this
		 * instance can never get freed. If UNIX is enabled we'll
		 * handle it just fine, but there's still no point in allowing
		 * a ring fd as it doesn't support regular read/write anyway.
		 */
		if (file->f_op == &io_uring_fops) {
			fput(file);
			goto out_fput;
		}
		table = &file_data->table[i >> IORING_FILE_TABLE_SHIFT];
		index = i & IORING_FILE_TABLE_MASK;
		table->files[index] = file;
	}

	ret = io_sqe_files_scm(ctx);
	if (ret) {
		io_sqe_files_unregister(ctx);
		return ret;
	}

	ref_node = alloc_fixed_file_ref_node(ctx);
	if (!ref_node) {
		io_sqe_files_unregister(ctx);
		return -ENOMEM;
	}

<<<<<<< HEAD
	file_data->node = ref_node;
	spin_lock_bh(&file_data->lock);
	list_add_tail(&ref_node->node, &file_data->ref_list);
	spin_unlock_bh(&file_data->lock);
	percpu_ref_get(&file_data->refs);
=======
	io_sqe_files_set_node(file_data, ref_node);
>>>>>>> 6ee1d745
	return ret;
out_fput:
	for (i = 0; i < ctx->nr_user_files; i++) {
		file = io_file_from_index(ctx, i);
		if (file)
			fput(file);
	}
	for (i = 0; i < nr_tables; i++)
		kfree(file_data->table[i].files);
	ctx->nr_user_files = 0;
out_ref:
	percpu_ref_exit(&file_data->refs);
out_free:
	kfree(file_data->table);
	kfree(file_data);
	ctx->file_data = NULL;
	return ret;
}

static int io_sqe_file_register(struct io_ring_ctx *ctx, struct file *file,
				int index)
{
#if defined(CONFIG_UNIX)
	struct sock *sock = ctx->ring_sock->sk;
	struct sk_buff_head *head = &sock->sk_receive_queue;
	struct sk_buff *skb;

	/*
	 * See if we can merge this file into an existing skb SCM_RIGHTS
	 * file set. If there's no room, fall back to allocating a new skb
	 * and filling it in.
	 */
	spin_lock_irq(&head->lock);
	skb = skb_peek(head);
	if (skb) {
		struct scm_fp_list *fpl = UNIXCB(skb).fp;

		if (fpl->count < SCM_MAX_FD) {
			__skb_unlink(skb, head);
			spin_unlock_irq(&head->lock);
			fpl->fp[fpl->count] = get_file(file);
			unix_inflight(fpl->user, fpl->fp[fpl->count]);
			fpl->count++;
			spin_lock_irq(&head->lock);
			__skb_queue_head(head, skb);
		} else {
			skb = NULL;
		}
	}
	spin_unlock_irq(&head->lock);

	if (skb) {
		fput(file);
		return 0;
	}

	return __io_sqe_files_scm(ctx, 1, index);
#else
	return 0;
#endif
}

static int io_queue_file_removal(struct fixed_file_data *data,
				 struct file *file)
{
	struct io_file_put *pfile;
	struct fixed_file_ref_node *ref_node = data->node;

	pfile = kzalloc(sizeof(*pfile), GFP_KERNEL);
	if (!pfile)
		return -ENOMEM;

	pfile->file = file;
	list_add(&pfile->list, &ref_node->file_list);

	return 0;
}

static int __io_sqe_files_update(struct io_ring_ctx *ctx,
				 struct io_uring_files_update *up,
				 unsigned nr_args)
{
	struct fixed_file_data *data = ctx->file_data;
	struct fixed_file_ref_node *ref_node;
	struct file *file;
	__s32 __user *fds;
	int fd, i, err;
	__u32 done;
	bool needs_switch = false;

	if (check_add_overflow(up->offset, nr_args, &done))
		return -EOVERFLOW;
	if (done > ctx->nr_user_files)
		return -EINVAL;

	ref_node = alloc_fixed_file_ref_node(ctx);
	if (!ref_node)
		return -ENOMEM;

	done = 0;
	fds = u64_to_user_ptr(up->fds);
	while (nr_args) {
		struct fixed_file_table *table;
		unsigned index;

		err = 0;
		if (copy_from_user(&fd, &fds[done], sizeof(fd))) {
			err = -EFAULT;
			break;
		}
		i = array_index_nospec(up->offset, ctx->nr_user_files);
		table = &ctx->file_data->table[i >> IORING_FILE_TABLE_SHIFT];
		index = i & IORING_FILE_TABLE_MASK;
		if (table->files[index]) {
			file = table->files[index];
			err = io_queue_file_removal(data, file);
			if (err)
				break;
			table->files[index] = NULL;
			needs_switch = true;
		}
		if (fd != -1) {
			file = fget(fd);
			if (!file) {
				err = -EBADF;
				break;
			}
			/*
			 * Don't allow io_uring instances to be registered. If
			 * UNIX isn't enabled, then this causes a reference
			 * cycle and this instance can never get freed. If UNIX
			 * is enabled we'll handle it just fine, but there's
			 * still no point in allowing a ring fd as it doesn't
			 * support regular read/write anyway.
			 */
			if (file->f_op == &io_uring_fops) {
				fput(file);
				err = -EBADF;
				break;
			}
			table->files[index] = file;
			err = io_sqe_file_register(ctx, file, i);
			if (err) {
				table->files[index] = NULL;
				fput(file);
				break;
			}
		}
		nr_args--;
		done++;
		up->offset++;
	}

	if (needs_switch) {
		percpu_ref_kill(&data->node->refs);
<<<<<<< HEAD
		spin_lock_bh(&data->lock);
		list_add_tail(&ref_node->node, &data->ref_list);
		data->node = ref_node;
		spin_unlock_bh(&data->lock);
		percpu_ref_get(&ctx->file_data->refs);
=======
		io_sqe_files_set_node(data, ref_node);
>>>>>>> 6ee1d745
	} else
		destroy_fixed_file_ref_node(ref_node);

	return done ? done : err;
}

static int io_sqe_files_update(struct io_ring_ctx *ctx, void __user *arg,
			       unsigned nr_args)
{
	struct io_uring_files_update up;

	if (!ctx->file_data)
		return -ENXIO;
	if (!nr_args)
		return -EINVAL;
	if (copy_from_user(&up, arg, sizeof(up)))
		return -EFAULT;
	if (up.resv)
		return -EINVAL;

	return __io_sqe_files_update(ctx, &up, nr_args);
}

static void io_free_work(struct io_wq_work *work)
{
	struct io_kiocb *req = container_of(work, struct io_kiocb, work);

	/* Consider that io_steal_work() relies on this ref */
	io_put_req(req);
}

static int io_init_wq_offload(struct io_ring_ctx *ctx,
			      struct io_uring_params *p)
{
	struct io_wq_data data;
	struct fd f;
	struct io_ring_ctx *ctx_attach;
	unsigned int concurrency;
	int ret = 0;

	data.user = ctx->user;
	data.free_work = io_free_work;
	data.do_work = io_wq_submit_work;

	if (!(p->flags & IORING_SETUP_ATTACH_WQ)) {
		/* Do QD, or 4 * CPUS, whatever is smallest */
		concurrency = min(ctx->sq_entries, 4 * num_online_cpus());

		ctx->io_wq = io_wq_create(concurrency, &data);
		if (IS_ERR(ctx->io_wq)) {
			ret = PTR_ERR(ctx->io_wq);
			ctx->io_wq = NULL;
		}
		return ret;
	}

	f = fdget(p->wq_fd);
	if (!f.file)
		return -EBADF;

	if (f.file->f_op != &io_uring_fops) {
		ret = -EINVAL;
		goto out_fput;
	}

	ctx_attach = f.file->private_data;
	/* @io_wq is protected by holding the fd */
	if (!io_wq_get(ctx_attach->io_wq, &data)) {
		ret = -EINVAL;
		goto out_fput;
	}

	ctx->io_wq = ctx_attach->io_wq;
out_fput:
	fdput(f);
	return ret;
}

static int io_uring_alloc_task_context(struct task_struct *task)
{
	struct io_uring_task *tctx;
	int ret;

	tctx = kmalloc(sizeof(*tctx), GFP_KERNEL);
	if (unlikely(!tctx))
		return -ENOMEM;

	ret = percpu_counter_init(&tctx->inflight, 0, GFP_KERNEL);
	if (unlikely(ret)) {
		kfree(tctx);
		return ret;
	}

	xa_init(&tctx->xa);
	init_waitqueue_head(&tctx->wait);
	tctx->last = NULL;
	atomic_set(&tctx->in_idle, 0);
	tctx->sqpoll = false;
	io_init_identity(&tctx->__identity);
	tctx->identity = &tctx->__identity;
	task->io_uring = tctx;
	return 0;
}

void __io_uring_free(struct task_struct *tsk)
{
	struct io_uring_task *tctx = tsk->io_uring;

	WARN_ON_ONCE(!xa_empty(&tctx->xa));
	WARN_ON_ONCE(refcount_read(&tctx->identity->count) != 1);
	if (tctx->identity != &tctx->__identity)
		kfree(tctx->identity);
	percpu_counter_destroy(&tctx->inflight);
	kfree(tctx);
	tsk->io_uring = NULL;
}

static int io_sq_offload_create(struct io_ring_ctx *ctx,
				struct io_uring_params *p)
{
	int ret;

	if (ctx->flags & IORING_SETUP_SQPOLL) {
		struct io_sq_data *sqd;

		ret = -EPERM;
		if (!capable(CAP_SYS_ADMIN) && !capable(CAP_SYS_NICE))
			goto err;

		sqd = io_get_sq_data(p);
		if (IS_ERR(sqd)) {
			ret = PTR_ERR(sqd);
			goto err;
		}

		ctx->sq_data = sqd;
		io_sq_thread_park(sqd);
		mutex_lock(&sqd->ctx_lock);
		list_add(&ctx->sqd_list, &sqd->ctx_new_list);
		mutex_unlock(&sqd->ctx_lock);
		io_sq_thread_unpark(sqd);

		ctx->sq_thread_idle = msecs_to_jiffies(p->sq_thread_idle);
		if (!ctx->sq_thread_idle)
			ctx->sq_thread_idle = HZ;

		if (sqd->thread)
			goto done;

		if (p->flags & IORING_SETUP_SQ_AFF) {
			int cpu = p->sq_thread_cpu;

			ret = -EINVAL;
			if (cpu >= nr_cpu_ids)
				goto err;
			if (!cpu_online(cpu))
				goto err;

			sqd->thread = kthread_create_on_cpu(io_sq_thread, sqd,
							cpu, "io_uring-sq");
		} else {
			sqd->thread = kthread_create(io_sq_thread, sqd,
							"io_uring-sq");
		}
		if (IS_ERR(sqd->thread)) {
			ret = PTR_ERR(sqd->thread);
			sqd->thread = NULL;
			goto err;
		}
		ret = io_uring_alloc_task_context(sqd->thread);
		if (ret)
			goto err;
	} else if (p->flags & IORING_SETUP_SQ_AFF) {
		/* Can't have SQ_AFF without SQPOLL */
		ret = -EINVAL;
		goto err;
	}

done:
	ret = io_init_wq_offload(ctx, p);
	if (ret)
		goto err;

	return 0;
err:
	io_finish_async(ctx);
	return ret;
}

static void io_sq_offload_start(struct io_ring_ctx *ctx)
{
	struct io_sq_data *sqd = ctx->sq_data;

	if ((ctx->flags & IORING_SETUP_SQPOLL) && sqd->thread)
		wake_up_process(sqd->thread);
}

static inline void __io_unaccount_mem(struct user_struct *user,
				      unsigned long nr_pages)
{
	atomic_long_sub(nr_pages, &user->locked_vm);
}

static inline int __io_account_mem(struct user_struct *user,
				   unsigned long nr_pages)
{
	unsigned long page_limit, cur_pages, new_pages;

	/* Don't allow more pages than we can safely lock */
	page_limit = rlimit(RLIMIT_MEMLOCK) >> PAGE_SHIFT;

	do {
		cur_pages = atomic_long_read(&user->locked_vm);
		new_pages = cur_pages + nr_pages;
		if (new_pages > page_limit)
			return -ENOMEM;
	} while (atomic_long_cmpxchg(&user->locked_vm, cur_pages,
					new_pages) != cur_pages);

	return 0;
}

static void io_unaccount_mem(struct io_ring_ctx *ctx, unsigned long nr_pages,
			     enum io_mem_account acct)
{
	if (ctx->limit_mem)
		__io_unaccount_mem(ctx->user, nr_pages);

	if (ctx->mm_account) {
		if (acct == ACCT_LOCKED) {
			mmap_write_lock(ctx->mm_account);
			ctx->mm_account->locked_vm -= nr_pages;
			mmap_write_unlock(ctx->mm_account);
		}else if (acct == ACCT_PINNED) {
			atomic64_sub(nr_pages, &ctx->mm_account->pinned_vm);
		}
	}
}

static int io_account_mem(struct io_ring_ctx *ctx, unsigned long nr_pages,
			  enum io_mem_account acct)
{
	int ret;

	if (ctx->limit_mem) {
		ret = __io_account_mem(ctx->user, nr_pages);
		if (ret)
			return ret;
	}

	if (ctx->mm_account) {
		if (acct == ACCT_LOCKED) {
			mmap_write_lock(ctx->mm_account);
			ctx->mm_account->locked_vm += nr_pages;
			mmap_write_unlock(ctx->mm_account);
		} else if (acct == ACCT_PINNED) {
			atomic64_add(nr_pages, &ctx->mm_account->pinned_vm);
		}
	}

	return 0;
}

static void io_mem_free(void *ptr)
{
	struct page *page;

	if (!ptr)
		return;

	page = virt_to_head_page(ptr);
	if (put_page_testzero(page))
		free_compound_page(page);
}

static void *io_mem_alloc(size_t size)
{
	gfp_t gfp_flags = GFP_KERNEL | __GFP_ZERO | __GFP_NOWARN | __GFP_COMP |
				__GFP_NORETRY;

	return (void *) __get_free_pages(gfp_flags, get_order(size));
}

static unsigned long rings_size(unsigned sq_entries, unsigned cq_entries,
				size_t *sq_offset)
{
	struct io_rings *rings;
	size_t off, sq_array_size;

	off = struct_size(rings, cqes, cq_entries);
	if (off == SIZE_MAX)
		return SIZE_MAX;

#ifdef CONFIG_SMP
	off = ALIGN(off, SMP_CACHE_BYTES);
	if (off == 0)
		return SIZE_MAX;
#endif

	if (sq_offset)
		*sq_offset = off;

	sq_array_size = array_size(sizeof(u32), sq_entries);
	if (sq_array_size == SIZE_MAX)
		return SIZE_MAX;

	if (check_add_overflow(off, sq_array_size, &off))
		return SIZE_MAX;

	return off;
}

static unsigned long ring_pages(unsigned sq_entries, unsigned cq_entries)
{
	size_t pages;

	pages = (size_t)1 << get_order(
		rings_size(sq_entries, cq_entries, NULL));
	pages += (size_t)1 << get_order(
		array_size(sizeof(struct io_uring_sqe), sq_entries));

	return pages;
}

static int io_sqe_buffer_unregister(struct io_ring_ctx *ctx)
{
	int i, j;

	if (!ctx->user_bufs)
		return -ENXIO;

	for (i = 0; i < ctx->nr_user_bufs; i++) {
		struct io_mapped_ubuf *imu = &ctx->user_bufs[i];

		for (j = 0; j < imu->nr_bvecs; j++)
			unpin_user_page(imu->bvec[j].bv_page);

		if (imu->acct_pages)
			io_unaccount_mem(ctx, imu->acct_pages, ACCT_PINNED);
		kvfree(imu->bvec);
		imu->nr_bvecs = 0;
	}

	kfree(ctx->user_bufs);
	ctx->user_bufs = NULL;
	ctx->nr_user_bufs = 0;
	return 0;
}

static int io_copy_iov(struct io_ring_ctx *ctx, struct iovec *dst,
		       void __user *arg, unsigned index)
{
	struct iovec __user *src;

#ifdef CONFIG_COMPAT
	if (ctx->compat) {
		struct compat_iovec __user *ciovs;
		struct compat_iovec ciov;

		ciovs = (struct compat_iovec __user *) arg;
		if (copy_from_user(&ciov, &ciovs[index], sizeof(ciov)))
			return -EFAULT;

		dst->iov_base = u64_to_user_ptr((u64)ciov.iov_base);
		dst->iov_len = ciov.iov_len;
		return 0;
	}
#endif
	src = (struct iovec __user *) arg;
	if (copy_from_user(dst, &src[index], sizeof(*dst)))
		return -EFAULT;
	return 0;
}

/*
 * Not super efficient, but this is just a registration time. And we do cache
 * the last compound head, so generally we'll only do a full search if we don't
 * match that one.
 *
 * We check if the given compound head page has already been accounted, to
 * avoid double accounting it. This allows us to account the full size of the
 * page, not just the constituent pages of a huge page.
 */
static bool headpage_already_acct(struct io_ring_ctx *ctx, struct page **pages,
				  int nr_pages, struct page *hpage)
{
	int i, j;

	/* check current page array */
	for (i = 0; i < nr_pages; i++) {
		if (!PageCompound(pages[i]))
			continue;
		if (compound_head(pages[i]) == hpage)
			return true;
	}

	/* check previously registered pages */
	for (i = 0; i < ctx->nr_user_bufs; i++) {
		struct io_mapped_ubuf *imu = &ctx->user_bufs[i];

		for (j = 0; j < imu->nr_bvecs; j++) {
			if (!PageCompound(imu->bvec[j].bv_page))
				continue;
			if (compound_head(imu->bvec[j].bv_page) == hpage)
				return true;
		}
	}

	return false;
}

static int io_buffer_account_pin(struct io_ring_ctx *ctx, struct page **pages,
				 int nr_pages, struct io_mapped_ubuf *imu,
				 struct page **last_hpage)
{
	int i, ret;

	for (i = 0; i < nr_pages; i++) {
		if (!PageCompound(pages[i])) {
			imu->acct_pages++;
		} else {
			struct page *hpage;

			hpage = compound_head(pages[i]);
			if (hpage == *last_hpage)
				continue;
			*last_hpage = hpage;
			if (headpage_already_acct(ctx, pages, i, hpage))
				continue;
			imu->acct_pages += page_size(hpage) >> PAGE_SHIFT;
		}
	}

	if (!imu->acct_pages)
		return 0;

	ret = io_account_mem(ctx, imu->acct_pages, ACCT_PINNED);
	if (ret)
		imu->acct_pages = 0;
	return ret;
}

static int io_sqe_buffer_register(struct io_ring_ctx *ctx, void __user *arg,
				  unsigned nr_args)
{
	struct vm_area_struct **vmas = NULL;
	struct page **pages = NULL;
	struct page *last_hpage = NULL;
	int i, j, got_pages = 0;
	int ret = -EINVAL;

	if (ctx->user_bufs)
		return -EBUSY;
	if (!nr_args || nr_args > UIO_MAXIOV)
		return -EINVAL;

	ctx->user_bufs = kcalloc(nr_args, sizeof(struct io_mapped_ubuf),
					GFP_KERNEL);
	if (!ctx->user_bufs)
		return -ENOMEM;

	for (i = 0; i < nr_args; i++) {
		struct io_mapped_ubuf *imu = &ctx->user_bufs[i];
		unsigned long off, start, end, ubuf;
		int pret, nr_pages;
		struct iovec iov;
		size_t size;

		ret = io_copy_iov(ctx, &iov, arg, i);
		if (ret)
			goto err;

		/*
		 * Don't impose further limits on the size and buffer
		 * constraints here, we'll -EINVAL later when IO is
		 * submitted if they are wrong.
		 */
		ret = -EFAULT;
		if (!iov.iov_base || !iov.iov_len)
			goto err;

		/* arbitrary limit, but we need something */
		if (iov.iov_len > SZ_1G)
			goto err;

		ubuf = (unsigned long) iov.iov_base;
		end = (ubuf + iov.iov_len + PAGE_SIZE - 1) >> PAGE_SHIFT;
		start = ubuf >> PAGE_SHIFT;
		nr_pages = end - start;

		ret = 0;
		if (!pages || nr_pages > got_pages) {
			kvfree(vmas);
			kvfree(pages);
			pages = kvmalloc_array(nr_pages, sizeof(struct page *),
						GFP_KERNEL);
			vmas = kvmalloc_array(nr_pages,
					sizeof(struct vm_area_struct *),
					GFP_KERNEL);
			if (!pages || !vmas) {
				ret = -ENOMEM;
				goto err;
			}
			got_pages = nr_pages;
		}

		imu->bvec = kvmalloc_array(nr_pages, sizeof(struct bio_vec),
						GFP_KERNEL);
		ret = -ENOMEM;
		if (!imu->bvec)
			goto err;

		ret = 0;
		mmap_read_lock(current->mm);
		pret = pin_user_pages(ubuf, nr_pages,
				      FOLL_WRITE | FOLL_LONGTERM,
				      pages, vmas);
		if (pret == nr_pages) {
			/* don't support file backed memory */
			for (j = 0; j < nr_pages; j++) {
				struct vm_area_struct *vma = vmas[j];

				if (vma->vm_file &&
				    !is_file_hugepages(vma->vm_file)) {
					ret = -EOPNOTSUPP;
					break;
				}
			}
		} else {
			ret = pret < 0 ? pret : -EFAULT;
		}
		mmap_read_unlock(current->mm);
		if (ret) {
			/*
			 * if we did partial map, or found file backed vmas,
			 * release any pages we did get
			 */
			if (pret > 0)
				unpin_user_pages(pages, pret);
			kvfree(imu->bvec);
			goto err;
		}

		ret = io_buffer_account_pin(ctx, pages, pret, imu, &last_hpage);
		if (ret) {
			unpin_user_pages(pages, pret);
			kvfree(imu->bvec);
			goto err;
		}

		off = ubuf & ~PAGE_MASK;
		size = iov.iov_len;
		for (j = 0; j < nr_pages; j++) {
			size_t vec_len;

			vec_len = min_t(size_t, size, PAGE_SIZE - off);
			imu->bvec[j].bv_page = pages[j];
			imu->bvec[j].bv_len = vec_len;
			imu->bvec[j].bv_offset = off;
			off = 0;
			size -= vec_len;
		}
		/* store original address for later verification */
		imu->ubuf = ubuf;
		imu->len = iov.iov_len;
		imu->nr_bvecs = nr_pages;

		ctx->nr_user_bufs++;
	}
	kvfree(pages);
	kvfree(vmas);
	return 0;
err:
	kvfree(pages);
	kvfree(vmas);
	io_sqe_buffer_unregister(ctx);
	return ret;
}

static int io_eventfd_register(struct io_ring_ctx *ctx, void __user *arg)
{
	__s32 __user *fds = arg;
	int fd;

	if (ctx->cq_ev_fd)
		return -EBUSY;

	if (copy_from_user(&fd, fds, sizeof(*fds)))
		return -EFAULT;

	ctx->cq_ev_fd = eventfd_ctx_fdget(fd);
	if (IS_ERR(ctx->cq_ev_fd)) {
		int ret = PTR_ERR(ctx->cq_ev_fd);
		ctx->cq_ev_fd = NULL;
		return ret;
	}

	return 0;
}

static int io_eventfd_unregister(struct io_ring_ctx *ctx)
{
	if (ctx->cq_ev_fd) {
		eventfd_ctx_put(ctx->cq_ev_fd);
		ctx->cq_ev_fd = NULL;
		return 0;
	}

	return -ENXIO;
}

static int __io_destroy_buffers(int id, void *p, void *data)
{
	struct io_ring_ctx *ctx = data;
	struct io_buffer *buf = p;

	__io_remove_buffers(ctx, buf, id, -1U);
	return 0;
}

static void io_destroy_buffers(struct io_ring_ctx *ctx)
{
	idr_for_each(&ctx->io_buffer_idr, __io_destroy_buffers, ctx);
	idr_destroy(&ctx->io_buffer_idr);
}

static void io_ring_ctx_free(struct io_ring_ctx *ctx)
{
	io_finish_async(ctx);
	io_sqe_buffer_unregister(ctx);

	if (ctx->sqo_task) {
		put_task_struct(ctx->sqo_task);
		ctx->sqo_task = NULL;
		mmdrop(ctx->mm_account);
		ctx->mm_account = NULL;
	}

#ifdef CONFIG_BLK_CGROUP
	if (ctx->sqo_blkcg_css)
		css_put(ctx->sqo_blkcg_css);
#endif

	io_sqe_files_unregister(ctx);
	io_eventfd_unregister(ctx);
	io_destroy_buffers(ctx);
	idr_destroy(&ctx->personality_idr);

#if defined(CONFIG_UNIX)
	if (ctx->ring_sock) {
		ctx->ring_sock->file = NULL; /* so that iput() is called */
		sock_release(ctx->ring_sock);
	}
#endif

	io_mem_free(ctx->rings);
	io_mem_free(ctx->sq_sqes);

	percpu_ref_exit(&ctx->refs);
	free_uid(ctx->user);
	put_cred(ctx->creds);
	kfree(ctx->cancel_hash);
	kmem_cache_free(req_cachep, ctx->fallback_req);
	kfree(ctx);
}

static __poll_t io_uring_poll(struct file *file, poll_table *wait)
{
	struct io_ring_ctx *ctx = file->private_data;
	__poll_t mask = 0;

	poll_wait(file, &ctx->cq_wait, wait);
	/*
	 * synchronizes with barrier from wq_has_sleeper call in
	 * io_commit_cqring
	 */
	smp_rmb();
	if (!io_sqring_full(ctx))
		mask |= EPOLLOUT | EPOLLWRNORM;
	io_cqring_overflow_flush(ctx, false, NULL, NULL);
	if (io_cqring_events(ctx))
		mask |= EPOLLIN | EPOLLRDNORM;

	return mask;
}

static int io_uring_fasync(int fd, struct file *file, int on)
{
	struct io_ring_ctx *ctx = file->private_data;

	return fasync_helper(fd, file, on, &ctx->cq_fasync);
}

static int io_remove_personalities(int id, void *p, void *data)
{
	struct io_ring_ctx *ctx = data;
	struct io_identity *iod;

	iod = idr_remove(&ctx->personality_idr, id);
	if (iod) {
		put_cred(iod->creds);
		if (refcount_dec_and_test(&iod->count))
			kfree(iod);
	}
	return 0;
}

static void io_ring_exit_work(struct work_struct *work)
{
	struct io_ring_ctx *ctx = container_of(work, struct io_ring_ctx,
					       exit_work);

	/*
	 * If we're doing polled IO and end up having requests being
	 * submitted async (out-of-line), then completions can come in while
	 * we're waiting for refs to drop. We need to reap these manually,
	 * as nobody else will be looking for them.
	 */
	do {
<<<<<<< HEAD
		io_iopoll_try_reap_events(ctx);
=======
		__io_uring_cancel_task_requests(ctx, NULL);
>>>>>>> 6ee1d745
	} while (!wait_for_completion_timeout(&ctx->ref_comp, HZ/20));
	io_ring_ctx_free(ctx);
}

static bool io_cancel_ctx_cb(struct io_wq_work *work, void *data)
{
	struct io_kiocb *req = container_of(work, struct io_kiocb, work);

	return req->ctx == data;
}

static void io_ring_ctx_wait_and_kill(struct io_ring_ctx *ctx)
{
	mutex_lock(&ctx->uring_lock);
	percpu_ref_kill(&ctx->refs);
<<<<<<< HEAD
	/* if force is set, the ring is going away. always drop after that */
	ctx->cq_overflow_flushed = 1;
	if (ctx->rings)
		io_cqring_overflow_flush(ctx, true, NULL, NULL);
=======

	if (WARN_ON_ONCE((ctx->flags & IORING_SETUP_SQPOLL) && !ctx->sqo_dead))
		ctx->sqo_dead = 1;

	/* if force is set, the ring is going away. always drop after that */
	ctx->cq_overflow_flushed = 1;
	if (ctx->rings)
		__io_cqring_overflow_flush(ctx, true, NULL, NULL);
>>>>>>> 6ee1d745
	mutex_unlock(&ctx->uring_lock);

	io_kill_timeouts(ctx, NULL, NULL);
	io_poll_remove_all(ctx, NULL, NULL);

	if (ctx->io_wq)
		io_wq_cancel_cb(ctx->io_wq, io_cancel_ctx_cb, ctx, true);

	/* if we failed setting up the ctx, we might not have any rings */
	io_iopoll_try_reap_events(ctx);
	idr_for_each(&ctx->personality_idr, io_remove_personalities, ctx);

	/*
	 * Do this upfront, so we won't have a grace period where the ring
	 * is closed but resources aren't reaped yet. This can cause
	 * spurious failure in setting up a new ring.
	 */
	io_unaccount_mem(ctx, ring_pages(ctx->sq_entries, ctx->cq_entries),
			 ACCT_LOCKED);

	INIT_WORK(&ctx->exit_work, io_ring_exit_work);
	/*
	 * Use system_unbound_wq to avoid spawning tons of event kworkers
	 * if we're exiting a ton of rings at the same time. It just adds
	 * noise and overhead, there's no discernable change in runtime
	 * over using system_wq.
	 */
	queue_work(system_unbound_wq, &ctx->exit_work);
}

static int io_uring_release(struct inode *inode, struct file *file)
{
	struct io_ring_ctx *ctx = file->private_data;

	file->private_data = NULL;
	io_ring_ctx_wait_and_kill(ctx);
	return 0;
}

struct io_task_cancel {
	struct task_struct *task;
	struct files_struct *files;
};

static bool io_cancel_task_cb(struct io_wq_work *work, void *data)
{
	struct io_kiocb *req = container_of(work, struct io_kiocb, work);
	struct io_task_cancel *cancel = data;
	bool ret;

	if (cancel->files && (req->flags & REQ_F_LINK_TIMEOUT)) {
		unsigned long flags;
		struct io_ring_ctx *ctx = req->ctx;

		/* protect against races with linked timeouts */
		spin_lock_irqsave(&ctx->completion_lock, flags);
		ret = io_match_task(req, cancel->task, cancel->files);
		spin_unlock_irqrestore(&ctx->completion_lock, flags);
	} else {
		ret = io_match_task(req, cancel->task, cancel->files);
	}
	return ret;
}

static void io_cancel_defer_files(struct io_ring_ctx *ctx,
				  struct task_struct *task,
				  struct files_struct *files)
{
	struct io_defer_entry *de = NULL;
	LIST_HEAD(list);

	spin_lock_irq(&ctx->completion_lock);
	list_for_each_entry_reverse(de, &ctx->defer_list, list) {
		if (io_match_task(de->req, task, files)) {
			list_cut_position(&list, &ctx->defer_list, &de->list);
			break;
		}
	}
	spin_unlock_irq(&ctx->completion_lock);

	while (!list_empty(&list)) {
		de = list_first_entry(&list, struct io_defer_entry, list);
		list_del_init(&de->list);
		req_set_fail_links(de->req);
		io_put_req(de->req);
		io_req_complete(de->req, -ECANCELED);
		kfree(de);
	}
}

static void io_uring_cancel_files(struct io_ring_ctx *ctx,
				  struct task_struct *task,
				  struct files_struct *files)
{
	while (!list_empty_careful(&ctx->inflight_list)) {
		struct io_task_cancel cancel = { .task = task, .files = files };
		struct io_kiocb *req;
		DEFINE_WAIT(wait);
		bool found = false;

		spin_lock_irq(&ctx->inflight_lock);
		list_for_each_entry(req, &ctx->inflight_list, inflight_entry) {
<<<<<<< HEAD
			if (req->task != task ||
			    req->work.identity->files != files)
=======
			if (!io_match_task(req, task, files))
>>>>>>> 6ee1d745
				continue;
			found = true;
			break;
		}
		if (found)
			prepare_to_wait(&task->io_uring->wait, &wait,
					TASK_UNINTERRUPTIBLE);
		spin_unlock_irq(&ctx->inflight_lock);

		/* We need to keep going until we don't find a matching req */
		if (!found)
			break;

		io_wq_cancel_cb(ctx->io_wq, io_cancel_task_cb, &cancel, true);
		io_poll_remove_all(ctx, task, files);
		io_kill_timeouts(ctx, task, files);
<<<<<<< HEAD
=======
		io_cqring_overflow_flush(ctx, true, task, files);
>>>>>>> 6ee1d745
		/* cancellations _may_ trigger task work */
		io_run_task_work();
		schedule();
		finish_wait(&task->io_uring->wait, &wait);
	}
}

static void __io_uring_cancel_task_requests(struct io_ring_ctx *ctx,
					    struct task_struct *task)
{
	while (1) {
		struct io_task_cancel cancel = { .task = task, .files = NULL, };
		enum io_wq_cancel cret;
		bool ret = false;

<<<<<<< HEAD
		cret = io_wq_cancel_cb(ctx->io_wq, io_cancel_task_cb, &cancel, true);
		if (cret != IO_WQ_CANCEL_NOTFOUND)
			ret = true;
=======
		if (ctx->io_wq) {
			cret = io_wq_cancel_cb(ctx->io_wq, io_cancel_task_cb,
					       &cancel, true);
			ret |= (cret != IO_WQ_CANCEL_NOTFOUND);
		}
>>>>>>> 6ee1d745

		/* SQPOLL thread does its own polling */
		if (!(ctx->flags & IORING_SETUP_SQPOLL)) {
			while (!list_empty_careful(&ctx->iopoll_list)) {
				io_iopoll_try_reap_events(ctx);
				ret = true;
			}
		}

		ret |= io_poll_remove_all(ctx, task, NULL);
		ret |= io_kill_timeouts(ctx, task, NULL);
		ret |= io_run_task_work();
		if (!ret)
			break;
		cond_resched();
	}
<<<<<<< HEAD
=======
}

static void io_disable_sqo_submit(struct io_ring_ctx *ctx)
{
	mutex_lock(&ctx->uring_lock);
	ctx->sqo_dead = 1;
	mutex_unlock(&ctx->uring_lock);

	/* make sure callers enter the ring to get error */
	if (ctx->rings)
		io_ring_set_wakeup_flag(ctx);
>>>>>>> 6ee1d745
}

/*
 * We need to iteratively cancel requests, in case a request has dependent
 * hard links. These persist even for failure of cancelations, hence keep
 * looping until none are found.
 */
static void io_uring_cancel_task_requests(struct io_ring_ctx *ctx,
					  struct files_struct *files)
{
	struct task_struct *task = current;

	if ((ctx->flags & IORING_SETUP_SQPOLL) && ctx->sq_data) {
		/* for SQPOLL only sqo_task has task notes */
		WARN_ON_ONCE(ctx->sqo_task != current);
		io_disable_sqo_submit(ctx);
		task = ctx->sq_data->thread;
		atomic_inc(&task->io_uring->in_idle);
		io_sq_thread_park(ctx->sq_data);
	}

	io_cancel_defer_files(ctx, task, files);
<<<<<<< HEAD
	io_ring_submit_lock(ctx, (ctx->flags & IORING_SETUP_IOPOLL));
=======
>>>>>>> 6ee1d745
	io_cqring_overflow_flush(ctx, true, task, files);
	io_ring_submit_unlock(ctx, (ctx->flags & IORING_SETUP_IOPOLL));

	if (!files)
		__io_uring_cancel_task_requests(ctx, task);
	else
		io_uring_cancel_files(ctx, task, files);

	if ((ctx->flags & IORING_SETUP_SQPOLL) && ctx->sq_data) {
		atomic_dec(&task->io_uring->in_idle);
		/*
		 * If the files that are going away are the ones in the thread
		 * identity, clear them out.
		 */
		if (task->io_uring->identity->files == files)
			task->io_uring->identity->files = NULL;
		io_sq_thread_unpark(ctx->sq_data);
	}
}

/*
 * Note that this task has used io_uring. We use it for cancelation purposes.
 */
static int io_uring_add_task_file(struct io_ring_ctx *ctx, struct file *file)
{
	struct io_uring_task *tctx = current->io_uring;
	int ret;

	if (unlikely(!tctx)) {
		ret = io_uring_alloc_task_context(current);
		if (unlikely(ret))
			return ret;
		tctx = current->io_uring;
	}
	if (tctx->last != file) {
		void *old = xa_load(&tctx->xa, (unsigned long)file);

		if (!old) {
			get_file(file);
			ret = xa_err(xa_store(&tctx->xa, (unsigned long)file,
						file, GFP_KERNEL));
			if (ret) {
				fput(file);
				return ret;
			}
		}
		tctx->last = file;
	}

	/*
	 * This is race safe in that the task itself is doing this, hence it
	 * cannot be going through the exit/cancel paths at the same time.
	 * This cannot be modified while exit/cancel is running.
	 */
	if (!tctx->sqpoll && (ctx->flags & IORING_SETUP_SQPOLL))
		tctx->sqpoll = true;

	return 0;
}

/*
 * Remove this io_uring_file -> task mapping.
 */
static void io_uring_del_task_file(struct file *file)
{
	struct io_uring_task *tctx = current->io_uring;

	if (tctx->last == file)
		tctx->last = NULL;
	file = xa_erase(&tctx->xa, (unsigned long)file);
	if (file)
		fput(file);
}

static void io_uring_remove_task_files(struct io_uring_task *tctx)
{
	struct file *file;
	unsigned long index;

	xa_for_each(&tctx->xa, index, file)
		io_uring_del_task_file(file);
}

void __io_uring_files_cancel(struct files_struct *files)
{
	struct io_uring_task *tctx = current->io_uring;
	struct file *file;
	unsigned long index;

	/* make sure overflow events are dropped */
	atomic_inc(&tctx->in_idle);
	xa_for_each(&tctx->xa, index, file)
		io_uring_cancel_task_requests(file->private_data, files);
	atomic_dec(&tctx->in_idle);

	if (files)
		io_uring_remove_task_files(tctx);
}

static s64 tctx_inflight(struct io_uring_task *tctx)
{
	unsigned long index;
	struct file *file;
	s64 inflight;

	inflight = percpu_counter_sum(&tctx->inflight);
	if (!tctx->sqpoll)
		return inflight;

	/*
	 * If we have SQPOLL rings, then we need to iterate and find them, and
	 * add the pending count for those.
	 */
	xa_for_each(&tctx->xa, index, file) {
		struct io_ring_ctx *ctx = file->private_data;

		if (ctx->flags & IORING_SETUP_SQPOLL) {
			struct io_uring_task *__tctx = ctx->sqo_task->io_uring;

			inflight += percpu_counter_sum(&__tctx->inflight);
		}
	}

	return inflight;
}

/*
 * Find any io_uring fd that this task has registered or done IO on, and cancel
 * requests.
 */
void __io_uring_task_cancel(void)
{
	struct io_uring_task *tctx = current->io_uring;
	DEFINE_WAIT(wait);
	s64 inflight;

	/* make sure overflow events are dropped */
	atomic_inc(&tctx->in_idle);

	/* trigger io_disable_sqo_submit() */
	if (tctx->sqpoll)
		__io_uring_files_cancel(NULL);

	do {
		/* read completions before cancelations */
		inflight = tctx_inflight(tctx);
		if (!inflight)
			break;
		__io_uring_files_cancel(NULL);

		prepare_to_wait(&tctx->wait, &wait, TASK_UNINTERRUPTIBLE);

		/*
		 * If we've seen completions, retry. This avoids a race where
		 * a completion comes in before we did prepare_to_wait().
		 */
		if (inflight != tctx_inflight(tctx))
			continue;
		schedule();
		finish_wait(&tctx->wait, &wait);
	} while (1);

	atomic_dec(&tctx->in_idle);

	io_uring_remove_task_files(tctx);
}

static int io_uring_flush(struct file *file, void *data)
{
	struct io_uring_task *tctx = current->io_uring;
	struct io_ring_ctx *ctx = file->private_data;

	if (!tctx)
		return 0;

	/* we should have cancelled and erased it before PF_EXITING */
	WARN_ON_ONCE((current->flags & PF_EXITING) &&
		     xa_load(&tctx->xa, (unsigned long)file));

	/*
	 * fput() is pending, will be 2 if the only other ref is our potential
	 * task file note. If the task is exiting, drop regardless of count.
	 */
	if (atomic_long_read(&file->f_count) != 2)
		return 0;

	if (ctx->flags & IORING_SETUP_SQPOLL) {
		/* there is only one file note, which is owned by sqo_task */
		WARN_ON_ONCE(ctx->sqo_task != current &&
			     xa_load(&tctx->xa, (unsigned long)file));
		/* sqo_dead check is for when this happens after cancellation */
		WARN_ON_ONCE(ctx->sqo_task == current && !ctx->sqo_dead &&
			     !xa_load(&tctx->xa, (unsigned long)file));

		io_disable_sqo_submit(ctx);
	}

	if (!(ctx->flags & IORING_SETUP_SQPOLL) || ctx->sqo_task == current)
		io_uring_del_task_file(file);
	return 0;
}

static void *io_uring_validate_mmap_request(struct file *file,
					    loff_t pgoff, size_t sz)
{
	struct io_ring_ctx *ctx = file->private_data;
	loff_t offset = pgoff << PAGE_SHIFT;
	struct page *page;
	void *ptr;

	switch (offset) {
	case IORING_OFF_SQ_RING:
	case IORING_OFF_CQ_RING:
		ptr = ctx->rings;
		break;
	case IORING_OFF_SQES:
		ptr = ctx->sq_sqes;
		break;
	default:
		return ERR_PTR(-EINVAL);
	}

	page = virt_to_head_page(ptr);
	if (sz > page_size(page))
		return ERR_PTR(-EINVAL);

	return ptr;
}

#ifdef CONFIG_MMU

static int io_uring_mmap(struct file *file, struct vm_area_struct *vma)
{
	size_t sz = vma->vm_end - vma->vm_start;
	unsigned long pfn;
	void *ptr;

	ptr = io_uring_validate_mmap_request(file, vma->vm_pgoff, sz);
	if (IS_ERR(ptr))
		return PTR_ERR(ptr);

	pfn = virt_to_phys(ptr) >> PAGE_SHIFT;
	return remap_pfn_range(vma, vma->vm_start, pfn, sz, vma->vm_page_prot);
}

#else /* !CONFIG_MMU */

static int io_uring_mmap(struct file *file, struct vm_area_struct *vma)
{
	return vma->vm_flags & (VM_SHARED | VM_MAYSHARE) ? 0 : -EINVAL;
}

static unsigned int io_uring_nommu_mmap_capabilities(struct file *file)
{
	return NOMMU_MAP_DIRECT | NOMMU_MAP_READ | NOMMU_MAP_WRITE;
}

static unsigned long io_uring_nommu_get_unmapped_area(struct file *file,
	unsigned long addr, unsigned long len,
	unsigned long pgoff, unsigned long flags)
{
	void *ptr;

	ptr = io_uring_validate_mmap_request(file, pgoff, len);
	if (IS_ERR(ptr))
		return PTR_ERR(ptr);

	return (unsigned long) ptr;
}

#endif /* !CONFIG_MMU */

static int io_sqpoll_wait_sq(struct io_ring_ctx *ctx)
{
	int ret = 0;
	DEFINE_WAIT(wait);

	do {
		if (!io_sqring_full(ctx))
			break;

		prepare_to_wait(&ctx->sqo_sq_wait, &wait, TASK_INTERRUPTIBLE);

		if (unlikely(ctx->sqo_dead)) {
			ret = -EOWNERDEAD;
			goto out;
		}

		if (!io_sqring_full(ctx))
			break;

		schedule();
	} while (!signal_pending(current));

	finish_wait(&ctx->sqo_sq_wait, &wait);
out:
	return ret;
}

static int io_get_ext_arg(unsigned flags, const void __user *argp, size_t *argsz,
			  struct __kernel_timespec __user **ts,
			  const sigset_t __user **sig)
{
	struct io_uring_getevents_arg arg;

	/*
	 * If EXT_ARG isn't set, then we have no timespec and the argp pointer
	 * is just a pointer to the sigset_t.
	 */
	if (!(flags & IORING_ENTER_EXT_ARG)) {
		*sig = (const sigset_t __user *) argp;
		*ts = NULL;
		return 0;
	}

	/*
	 * EXT_ARG is set - ensure we agree on the size of it and copy in our
	 * timespec and sigset_t pointers if good.
	 */
	if (*argsz != sizeof(arg))
		return -EINVAL;
	if (copy_from_user(&arg, argp, sizeof(arg)))
		return -EFAULT;
	*sig = u64_to_user_ptr(arg.sigmask);
	*argsz = arg.sigmask_sz;
	*ts = u64_to_user_ptr(arg.ts);
	return 0;
}

static int io_get_ext_arg(unsigned flags, const void __user *argp, size_t *argsz,
			  struct __kernel_timespec __user **ts,
			  const sigset_t __user **sig)
{
	struct io_uring_getevents_arg arg;

	/*
	 * If EXT_ARG isn't set, then we have no timespec and the argp pointer
	 * is just a pointer to the sigset_t.
	 */
	if (!(flags & IORING_ENTER_EXT_ARG)) {
		*sig = (const sigset_t __user *) argp;
		*ts = NULL;
		return 0;
	}

	/*
	 * EXT_ARG is set - ensure we agree on the size of it and copy in our
	 * timespec and sigset_t pointers if good.
	 */
	if (*argsz != sizeof(arg))
		return -EINVAL;
	if (copy_from_user(&arg, argp, sizeof(arg)))
		return -EFAULT;
	*sig = u64_to_user_ptr(arg.sigmask);
	*argsz = arg.sigmask_sz;
	*ts = u64_to_user_ptr(arg.ts);
	return 0;
}

SYSCALL_DEFINE6(io_uring_enter, unsigned int, fd, u32, to_submit,
		u32, min_complete, u32, flags, const void __user *, argp,
		size_t, argsz)
{
	struct io_ring_ctx *ctx;
	long ret = -EBADF;
	int submitted = 0;
	struct fd f;

	io_run_task_work();

	if (flags & ~(IORING_ENTER_GETEVENTS | IORING_ENTER_SQ_WAKEUP |
			IORING_ENTER_SQ_WAIT | IORING_ENTER_EXT_ARG))
		return -EINVAL;

	f = fdget(fd);
	if (!f.file)
		return -EBADF;

	ret = -EOPNOTSUPP;
	if (f.file->f_op != &io_uring_fops)
		goto out_fput;

	ret = -ENXIO;
	ctx = f.file->private_data;
	if (!percpu_ref_tryget(&ctx->refs))
		goto out_fput;

	ret = -EBADFD;
	if (ctx->flags & IORING_SETUP_R_DISABLED)
		goto out;

	/*
	 * For SQ polling, the thread will do all submissions and completions.
	 * Just return the requested submit count, and wake the thread if
	 * we were asked to.
	 */
	ret = 0;
	if (ctx->flags & IORING_SETUP_SQPOLL) {
<<<<<<< HEAD
		if (!list_empty_careful(&ctx->cq_overflow_list)) {
			bool needs_lock = ctx->flags & IORING_SETUP_IOPOLL;

			io_ring_submit_lock(ctx, needs_lock);
			io_cqring_overflow_flush(ctx, false, NULL, NULL);
			io_ring_submit_unlock(ctx, needs_lock);
		}
=======
		io_cqring_overflow_flush(ctx, false, NULL, NULL);

		ret = -EOWNERDEAD;
		if (unlikely(ctx->sqo_dead))
			goto out;
>>>>>>> 6ee1d745
		if (flags & IORING_ENTER_SQ_WAKEUP)
			wake_up(&ctx->sq_data->wait);
		if (flags & IORING_ENTER_SQ_WAIT) {
			ret = io_sqpoll_wait_sq(ctx);
			if (ret)
				goto out;
		}
		submitted = to_submit;
	} else if (to_submit) {
		ret = io_uring_add_task_file(ctx, f.file);
		if (unlikely(ret))
			goto out;
		mutex_lock(&ctx->uring_lock);
		submitted = io_submit_sqes(ctx, to_submit);
		mutex_unlock(&ctx->uring_lock);

		if (submitted != to_submit)
			goto out;
	}
	if (flags & IORING_ENTER_GETEVENTS) {
		const sigset_t __user *sig;
		struct __kernel_timespec __user *ts;

		ret = io_get_ext_arg(flags, argp, &argsz, &ts, &sig);
		if (unlikely(ret))
			goto out;

		min_complete = min(min_complete, ctx->cq_entries);

		/*
		 * When SETUP_IOPOLL and SETUP_SQPOLL are both enabled, user
		 * space applications don't need to do io completion events
		 * polling again, they can rely on io_sq_thread to do polling
		 * work, which can reduce cpu usage and uring_lock contention.
		 */
		if (ctx->flags & IORING_SETUP_IOPOLL &&
		    !(ctx->flags & IORING_SETUP_SQPOLL)) {
			ret = io_iopoll_check(ctx, min_complete);
		} else {
			ret = io_cqring_wait(ctx, min_complete, sig, argsz, ts);
		}
	}

out:
	percpu_ref_put(&ctx->refs);
out_fput:
	fdput(f);
	return submitted ? submitted : ret;
}

#ifdef CONFIG_PROC_FS
static int io_uring_show_cred(int id, void *p, void *data)
{
	struct io_identity *iod = p;
	const struct cred *cred = iod->creds;
	struct seq_file *m = data;
	struct user_namespace *uns = seq_user_ns(m);
	struct group_info *gi;
	kernel_cap_t cap;
	unsigned __capi;
	int g;

	seq_printf(m, "%5d\n", id);
	seq_put_decimal_ull(m, "\tUid:\t", from_kuid_munged(uns, cred->uid));
	seq_put_decimal_ull(m, "\t\t", from_kuid_munged(uns, cred->euid));
	seq_put_decimal_ull(m, "\t\t", from_kuid_munged(uns, cred->suid));
	seq_put_decimal_ull(m, "\t\t", from_kuid_munged(uns, cred->fsuid));
	seq_put_decimal_ull(m, "\n\tGid:\t", from_kgid_munged(uns, cred->gid));
	seq_put_decimal_ull(m, "\t\t", from_kgid_munged(uns, cred->egid));
	seq_put_decimal_ull(m, "\t\t", from_kgid_munged(uns, cred->sgid));
	seq_put_decimal_ull(m, "\t\t", from_kgid_munged(uns, cred->fsgid));
	seq_puts(m, "\n\tGroups:\t");
	gi = cred->group_info;
	for (g = 0; g < gi->ngroups; g++) {
		seq_put_decimal_ull(m, g ? " " : "",
					from_kgid_munged(uns, gi->gid[g]));
	}
	seq_puts(m, "\n\tCapEff:\t");
	cap = cred->cap_effective;
	CAP_FOR_EACH_U32(__capi)
		seq_put_hex_ll(m, NULL, cap.cap[CAP_LAST_U32 - __capi], 8);
	seq_putc(m, '\n');
	return 0;
}

static void __io_uring_show_fdinfo(struct io_ring_ctx *ctx, struct seq_file *m)
{
	struct io_sq_data *sq = NULL;
	bool has_lock;
	int i;

	/*
	 * Avoid ABBA deadlock between the seq lock and the io_uring mutex,
	 * since fdinfo case grabs it in the opposite direction of normal use
	 * cases. If we fail to get the lock, we just don't iterate any
	 * structures that could be going away outside the io_uring mutex.
	 */
	has_lock = mutex_trylock(&ctx->uring_lock);

	if (has_lock && (ctx->flags & IORING_SETUP_SQPOLL))
		sq = ctx->sq_data;

	seq_printf(m, "SqThread:\t%d\n", sq ? task_pid_nr(sq->thread) : -1);
	seq_printf(m, "SqThreadCpu:\t%d\n", sq ? task_cpu(sq->thread) : -1);
	seq_printf(m, "UserFiles:\t%u\n", ctx->nr_user_files);
	for (i = 0; has_lock && i < ctx->nr_user_files; i++) {
		struct fixed_file_table *table;
		struct file *f;

		table = &ctx->file_data->table[i >> IORING_FILE_TABLE_SHIFT];
		f = table->files[i & IORING_FILE_TABLE_MASK];
		if (f)
			seq_printf(m, "%5u: %s\n", i, file_dentry(f)->d_iname);
		else
			seq_printf(m, "%5u: <none>\n", i);
	}
	seq_printf(m, "UserBufs:\t%u\n", ctx->nr_user_bufs);
	for (i = 0; has_lock && i < ctx->nr_user_bufs; i++) {
		struct io_mapped_ubuf *buf = &ctx->user_bufs[i];

		seq_printf(m, "%5u: 0x%llx/%u\n", i, buf->ubuf,
						(unsigned int) buf->len);
	}
	if (has_lock && !idr_is_empty(&ctx->personality_idr)) {
		seq_printf(m, "Personalities:\n");
		idr_for_each(&ctx->personality_idr, io_uring_show_cred, m);
	}
	seq_printf(m, "PollList:\n");
	spin_lock_irq(&ctx->completion_lock);
	for (i = 0; i < (1U << ctx->cancel_hash_bits); i++) {
		struct hlist_head *list = &ctx->cancel_hash[i];
		struct io_kiocb *req;

		hlist_for_each_entry(req, list, hash_node)
			seq_printf(m, "  op=%d, task_works=%d\n", req->opcode,
					req->task->task_works != NULL);
	}
	spin_unlock_irq(&ctx->completion_lock);
	if (has_lock)
		mutex_unlock(&ctx->uring_lock);
}

static void io_uring_show_fdinfo(struct seq_file *m, struct file *f)
{
	struct io_ring_ctx *ctx = f->private_data;

	if (percpu_ref_tryget(&ctx->refs)) {
		__io_uring_show_fdinfo(ctx, m);
		percpu_ref_put(&ctx->refs);
	}
}
#endif

static const struct file_operations io_uring_fops = {
	.release	= io_uring_release,
	.flush		= io_uring_flush,
	.mmap		= io_uring_mmap,
#ifndef CONFIG_MMU
	.get_unmapped_area = io_uring_nommu_get_unmapped_area,
	.mmap_capabilities = io_uring_nommu_mmap_capabilities,
#endif
	.poll		= io_uring_poll,
	.fasync		= io_uring_fasync,
#ifdef CONFIG_PROC_FS
	.show_fdinfo	= io_uring_show_fdinfo,
#endif
};

static int io_allocate_scq_urings(struct io_ring_ctx *ctx,
				  struct io_uring_params *p)
{
	struct io_rings *rings;
	size_t size, sq_array_offset;

	/* make sure these are sane, as we already accounted them */
	ctx->sq_entries = p->sq_entries;
	ctx->cq_entries = p->cq_entries;

	size = rings_size(p->sq_entries, p->cq_entries, &sq_array_offset);
	if (size == SIZE_MAX)
		return -EOVERFLOW;

	rings = io_mem_alloc(size);
	if (!rings)
		return -ENOMEM;

	ctx->rings = rings;
	ctx->sq_array = (u32 *)((char *)rings + sq_array_offset);
	rings->sq_ring_mask = p->sq_entries - 1;
	rings->cq_ring_mask = p->cq_entries - 1;
	rings->sq_ring_entries = p->sq_entries;
	rings->cq_ring_entries = p->cq_entries;
	ctx->sq_mask = rings->sq_ring_mask;
	ctx->cq_mask = rings->cq_ring_mask;

	size = array_size(sizeof(struct io_uring_sqe), p->sq_entries);
	if (size == SIZE_MAX) {
		io_mem_free(ctx->rings);
		ctx->rings = NULL;
		return -EOVERFLOW;
	}

	ctx->sq_sqes = io_mem_alloc(size);
	if (!ctx->sq_sqes) {
		io_mem_free(ctx->rings);
		ctx->rings = NULL;
		return -ENOMEM;
	}

	return 0;
}

static int io_uring_install_fd(struct io_ring_ctx *ctx, struct file *file)
{
	int ret, fd;

	fd = get_unused_fd_flags(O_RDWR | O_CLOEXEC);
	if (fd < 0)
		return fd;

	ret = io_uring_add_task_file(ctx, file);
	if (ret) {
		put_unused_fd(fd);
		return ret;
	}
	fd_install(fd, file);
	return fd;
}

/*
 * Allocate an anonymous fd, this is what constitutes the application
 * visible backing of an io_uring instance. The application mmaps this
 * fd to gain access to the SQ/CQ ring details. If UNIX sockets are enabled,
 * we have to tie this fd to a socket for file garbage collection purposes.
 */
static struct file *io_uring_get_file(struct io_ring_ctx *ctx)
{
	struct file *file;
#if defined(CONFIG_UNIX)
	int ret;

	ret = sock_create_kern(&init_net, PF_UNIX, SOCK_RAW, IPPROTO_IP,
				&ctx->ring_sock);
	if (ret)
		return ERR_PTR(ret);
#endif

	file = anon_inode_getfile("[io_uring]", &io_uring_fops, ctx,
					O_RDWR | O_CLOEXEC);
#if defined(CONFIG_UNIX)
	if (IS_ERR(file)) {
		sock_release(ctx->ring_sock);
		ctx->ring_sock = NULL;
	} else {
		ctx->ring_sock->file = file;
	}
#endif
	return file;
}

static int io_uring_create(unsigned entries, struct io_uring_params *p,
			   struct io_uring_params __user *params)
{
	struct user_struct *user = NULL;
	struct io_ring_ctx *ctx;
	struct file *file;
	bool limit_mem;
	int ret;

	if (!entries)
		return -EINVAL;
	if (entries > IORING_MAX_ENTRIES) {
		if (!(p->flags & IORING_SETUP_CLAMP))
			return -EINVAL;
		entries = IORING_MAX_ENTRIES;
	}

	/*
	 * Use twice as many entries for the CQ ring. It's possible for the
	 * application to drive a higher depth than the size of the SQ ring,
	 * since the sqes are only used at submission time. This allows for
	 * some flexibility in overcommitting a bit. If the application has
	 * set IORING_SETUP_CQSIZE, it will have passed in the desired number
	 * of CQ ring entries manually.
	 */
	p->sq_entries = roundup_pow_of_two(entries);
	if (p->flags & IORING_SETUP_CQSIZE) {
		/*
		 * If IORING_SETUP_CQSIZE is set, we do the same roundup
		 * to a power-of-two, if it isn't already. We do NOT impose
		 * any cq vs sq ring sizing.
		 */
		if (!p->cq_entries)
			return -EINVAL;
		if (p->cq_entries > IORING_MAX_CQ_ENTRIES) {
			if (!(p->flags & IORING_SETUP_CLAMP))
				return -EINVAL;
			p->cq_entries = IORING_MAX_CQ_ENTRIES;
		}
		p->cq_entries = roundup_pow_of_two(p->cq_entries);
		if (p->cq_entries < p->sq_entries)
			return -EINVAL;
	} else {
		p->cq_entries = 2 * p->sq_entries;
	}

	user = get_uid(current_user());
	limit_mem = !capable(CAP_IPC_LOCK);

	if (limit_mem) {
		ret = __io_account_mem(user,
				ring_pages(p->sq_entries, p->cq_entries));
		if (ret) {
			free_uid(user);
			return ret;
		}
	}

	ctx = io_ring_ctx_alloc(p);
	if (!ctx) {
		if (limit_mem)
			__io_unaccount_mem(user, ring_pages(p->sq_entries,
								p->cq_entries));
		free_uid(user);
		return -ENOMEM;
	}
	ctx->compat = in_compat_syscall();
	ctx->user = user;
	ctx->creds = get_current_cred();
#ifdef CONFIG_AUDIT
	ctx->loginuid = current->loginuid;
	ctx->sessionid = current->sessionid;
#endif
	ctx->sqo_task = get_task_struct(current);

	/*
	 * This is just grabbed for accounting purposes. When a process exits,
	 * the mm is exited and dropped before the files, hence we need to hang
	 * on to this mm purely for the purposes of being able to unaccount
	 * memory (locked/pinned vm). It's not used for anything else.
	 */
	mmgrab(current->mm);
	ctx->mm_account = current->mm;

#ifdef CONFIG_BLK_CGROUP
	/*
	 * The sq thread will belong to the original cgroup it was inited in.
	 * If the cgroup goes offline (e.g. disabling the io controller), then
	 * issued bios will be associated with the closest cgroup later in the
	 * block layer.
	 */
	rcu_read_lock();
	ctx->sqo_blkcg_css = blkcg_css();
	ret = css_tryget_online(ctx->sqo_blkcg_css);
	rcu_read_unlock();
	if (!ret) {
		/* don't init against a dying cgroup, have the user try again */
		ctx->sqo_blkcg_css = NULL;
		ret = -ENODEV;
		goto err;
	}
#endif

	/*
	 * Account memory _before_ installing the file descriptor. Once
	 * the descriptor is installed, it can get closed at any time. Also
	 * do this before hitting the general error path, as ring freeing
	 * will un-account as well.
	 */
	io_account_mem(ctx, ring_pages(p->sq_entries, p->cq_entries),
		       ACCT_LOCKED);
	ctx->limit_mem = limit_mem;

	ret = io_allocate_scq_urings(ctx, p);
	if (ret)
		goto err;

	ret = io_sq_offload_create(ctx, p);
	if (ret)
		goto err;

	if (!(p->flags & IORING_SETUP_R_DISABLED))
		io_sq_offload_start(ctx);

	memset(&p->sq_off, 0, sizeof(p->sq_off));
	p->sq_off.head = offsetof(struct io_rings, sq.head);
	p->sq_off.tail = offsetof(struct io_rings, sq.tail);
	p->sq_off.ring_mask = offsetof(struct io_rings, sq_ring_mask);
	p->sq_off.ring_entries = offsetof(struct io_rings, sq_ring_entries);
	p->sq_off.flags = offsetof(struct io_rings, sq_flags);
	p->sq_off.dropped = offsetof(struct io_rings, sq_dropped);
	p->sq_off.array = (char *)ctx->sq_array - (char *)ctx->rings;

	memset(&p->cq_off, 0, sizeof(p->cq_off));
	p->cq_off.head = offsetof(struct io_rings, cq.head);
	p->cq_off.tail = offsetof(struct io_rings, cq.tail);
	p->cq_off.ring_mask = offsetof(struct io_rings, cq_ring_mask);
	p->cq_off.ring_entries = offsetof(struct io_rings, cq_ring_entries);
	p->cq_off.overflow = offsetof(struct io_rings, cq_overflow);
	p->cq_off.cqes = offsetof(struct io_rings, cqes);
	p->cq_off.flags = offsetof(struct io_rings, cq_flags);

	p->features = IORING_FEAT_SINGLE_MMAP | IORING_FEAT_NODROP |
			IORING_FEAT_SUBMIT_STABLE | IORING_FEAT_RW_CUR_POS |
			IORING_FEAT_CUR_PERSONALITY | IORING_FEAT_FAST_POLL |
			IORING_FEAT_POLL_32BITS | IORING_FEAT_SQPOLL_NONFIXED |
			IORING_FEAT_EXT_ARG;

	if (copy_to_user(params, p, sizeof(*p))) {
		ret = -EFAULT;
		goto err;
	}

	file = io_uring_get_file(ctx);
	if (IS_ERR(file)) {
		ret = PTR_ERR(file);
		goto err;
	}

	/*
	 * Install ring fd as the very last thing, so we don't risk someone
	 * having closed it before we finish setup
	 */
	ret = io_uring_install_fd(ctx, file);
	if (ret < 0) {
<<<<<<< HEAD
=======
		io_disable_sqo_submit(ctx);
>>>>>>> 6ee1d745
		/* fput will clean it up */
		fput(file);
		return ret;
	}

	trace_io_uring_create(ret, ctx, p->sq_entries, p->cq_entries, p->flags);
	return ret;
err:
	io_disable_sqo_submit(ctx);
	io_ring_ctx_wait_and_kill(ctx);
	return ret;
}

/*
 * Sets up an aio uring context, and returns the fd. Applications asks for a
 * ring size, we return the actual sq/cq ring sizes (among other things) in the
 * params structure passed in.
 */
static long io_uring_setup(u32 entries, struct io_uring_params __user *params)
{
	struct io_uring_params p;
	int i;

	if (copy_from_user(&p, params, sizeof(p)))
		return -EFAULT;
	for (i = 0; i < ARRAY_SIZE(p.resv); i++) {
		if (p.resv[i])
			return -EINVAL;
	}

	if (p.flags & ~(IORING_SETUP_IOPOLL | IORING_SETUP_SQPOLL |
			IORING_SETUP_SQ_AFF | IORING_SETUP_CQSIZE |
			IORING_SETUP_CLAMP | IORING_SETUP_ATTACH_WQ |
			IORING_SETUP_R_DISABLED))
		return -EINVAL;

	return  io_uring_create(entries, &p, params);
}

SYSCALL_DEFINE2(io_uring_setup, u32, entries,
		struct io_uring_params __user *, params)
{
	return io_uring_setup(entries, params);
}

static int io_probe(struct io_ring_ctx *ctx, void __user *arg, unsigned nr_args)
{
	struct io_uring_probe *p;
	size_t size;
	int i, ret;

	size = struct_size(p, ops, nr_args);
	if (size == SIZE_MAX)
		return -EOVERFLOW;
	p = kzalloc(size, GFP_KERNEL);
	if (!p)
		return -ENOMEM;

	ret = -EFAULT;
	if (copy_from_user(p, arg, size))
		goto out;
	ret = -EINVAL;
	if (memchr_inv(p, 0, size))
		goto out;

	p->last_op = IORING_OP_LAST - 1;
	if (nr_args > IORING_OP_LAST)
		nr_args = IORING_OP_LAST;

	for (i = 0; i < nr_args; i++) {
		p->ops[i].op = i;
		if (!io_op_defs[i].not_supported)
			p->ops[i].flags = IO_URING_OP_SUPPORTED;
	}
	p->ops_len = i;

	ret = 0;
	if (copy_to_user(arg, p, size))
		ret = -EFAULT;
out:
	kfree(p);
	return ret;
}

static int io_register_personality(struct io_ring_ctx *ctx)
{
	struct io_identity *id;
	int ret;

	id = kmalloc(sizeof(*id), GFP_KERNEL);
	if (unlikely(!id))
		return -ENOMEM;

	io_init_identity(id);
	id->creds = get_current_cred();

	ret = idr_alloc_cyclic(&ctx->personality_idr, id, 1, USHRT_MAX, GFP_KERNEL);
	if (ret < 0) {
		put_cred(id->creds);
		kfree(id);
	}
	return ret;
}

static int io_unregister_personality(struct io_ring_ctx *ctx, unsigned id)
{
	struct io_identity *iod;

	iod = idr_remove(&ctx->personality_idr, id);
	if (iod) {
		put_cred(iod->creds);
		if (refcount_dec_and_test(&iod->count))
			kfree(iod);
		return 0;
	}

	return -EINVAL;
}

static int io_register_restrictions(struct io_ring_ctx *ctx, void __user *arg,
				    unsigned int nr_args)
{
	struct io_uring_restriction *res;
	size_t size;
	int i, ret;

	/* Restrictions allowed only if rings started disabled */
	if (!(ctx->flags & IORING_SETUP_R_DISABLED))
		return -EBADFD;

	/* We allow only a single restrictions registration */
	if (ctx->restrictions.registered)
		return -EBUSY;

	if (!arg || nr_args > IORING_MAX_RESTRICTIONS)
		return -EINVAL;

	size = array_size(nr_args, sizeof(*res));
	if (size == SIZE_MAX)
		return -EOVERFLOW;

	res = memdup_user(arg, size);
	if (IS_ERR(res))
		return PTR_ERR(res);

	ret = 0;

	for (i = 0; i < nr_args; i++) {
		switch (res[i].opcode) {
		case IORING_RESTRICTION_REGISTER_OP:
			if (res[i].register_op >= IORING_REGISTER_LAST) {
				ret = -EINVAL;
				goto out;
			}

			__set_bit(res[i].register_op,
				  ctx->restrictions.register_op);
			break;
		case IORING_RESTRICTION_SQE_OP:
			if (res[i].sqe_op >= IORING_OP_LAST) {
				ret = -EINVAL;
				goto out;
			}

			__set_bit(res[i].sqe_op, ctx->restrictions.sqe_op);
			break;
		case IORING_RESTRICTION_SQE_FLAGS_ALLOWED:
			ctx->restrictions.sqe_flags_allowed = res[i].sqe_flags;
			break;
		case IORING_RESTRICTION_SQE_FLAGS_REQUIRED:
			ctx->restrictions.sqe_flags_required = res[i].sqe_flags;
			break;
		default:
			ret = -EINVAL;
			goto out;
		}
	}

out:
	/* Reset all restrictions if an error happened */
	if (ret != 0)
		memset(&ctx->restrictions, 0, sizeof(ctx->restrictions));
	else
		ctx->restrictions.registered = true;

	kfree(res);
	return ret;
}

static int io_register_enable_rings(struct io_ring_ctx *ctx)
{
	if (!(ctx->flags & IORING_SETUP_R_DISABLED))
		return -EBADFD;

	if (ctx->restrictions.registered)
		ctx->restricted = 1;

	ctx->flags &= ~IORING_SETUP_R_DISABLED;

	io_sq_offload_start(ctx);

	return 0;
}

static bool io_register_op_must_quiesce(int op)
{
	switch (op) {
	case IORING_UNREGISTER_FILES:
	case IORING_REGISTER_FILES_UPDATE:
	case IORING_REGISTER_PROBE:
	case IORING_REGISTER_PERSONALITY:
	case IORING_UNREGISTER_PERSONALITY:
		return false;
	default:
		return true;
	}
}

static int __io_uring_register(struct io_ring_ctx *ctx, unsigned opcode,
			       void __user *arg, unsigned nr_args)
	__releases(ctx->uring_lock)
	__acquires(ctx->uring_lock)
{
	int ret;

	/*
	 * We're inside the ring mutex, if the ref is already dying, then
	 * someone else killed the ctx or is already going through
	 * io_uring_register().
	 */
	if (percpu_ref_is_dying(&ctx->refs))
		return -ENXIO;

	if (io_register_op_must_quiesce(opcode)) {
		percpu_ref_kill(&ctx->refs);

		/*
		 * Drop uring mutex before waiting for references to exit. If
		 * another thread is currently inside io_uring_enter() it might
		 * need to grab the uring_lock to make progress. If we hold it
		 * here across the drain wait, then we can deadlock. It's safe
		 * to drop the mutex here, since no new references will come in
		 * after we've killed the percpu ref.
		 */
		mutex_unlock(&ctx->uring_lock);
		do {
			ret = wait_for_completion_interruptible(&ctx->ref_comp);
			if (!ret)
				break;
			ret = io_run_task_work_sig();
			if (ret < 0)
				break;
		} while (1);

		mutex_lock(&ctx->uring_lock);

		if (ret) {
			percpu_ref_resurrect(&ctx->refs);
			goto out_quiesce;
		}
	}

	if (ctx->restricted) {
		if (opcode >= IORING_REGISTER_LAST) {
			ret = -EINVAL;
			goto out;
		}

		if (!test_bit(opcode, ctx->restrictions.register_op)) {
			ret = -EACCES;
			goto out;
		}
	}

	switch (opcode) {
	case IORING_REGISTER_BUFFERS:
		ret = io_sqe_buffer_register(ctx, arg, nr_args);
		break;
	case IORING_UNREGISTER_BUFFERS:
		ret = -EINVAL;
		if (arg || nr_args)
			break;
		ret = io_sqe_buffer_unregister(ctx);
		break;
	case IORING_REGISTER_FILES:
		ret = io_sqe_files_register(ctx, arg, nr_args);
		break;
	case IORING_UNREGISTER_FILES:
		ret = -EINVAL;
		if (arg || nr_args)
			break;
		ret = io_sqe_files_unregister(ctx);
		break;
	case IORING_REGISTER_FILES_UPDATE:
		ret = io_sqe_files_update(ctx, arg, nr_args);
		break;
	case IORING_REGISTER_EVENTFD:
	case IORING_REGISTER_EVENTFD_ASYNC:
		ret = -EINVAL;
		if (nr_args != 1)
			break;
		ret = io_eventfd_register(ctx, arg);
		if (ret)
			break;
		if (opcode == IORING_REGISTER_EVENTFD_ASYNC)
			ctx->eventfd_async = 1;
		else
			ctx->eventfd_async = 0;
		break;
	case IORING_UNREGISTER_EVENTFD:
		ret = -EINVAL;
		if (arg || nr_args)
			break;
		ret = io_eventfd_unregister(ctx);
		break;
	case IORING_REGISTER_PROBE:
		ret = -EINVAL;
		if (!arg || nr_args > 256)
			break;
		ret = io_probe(ctx, arg, nr_args);
		break;
	case IORING_REGISTER_PERSONALITY:
		ret = -EINVAL;
		if (arg || nr_args)
			break;
		ret = io_register_personality(ctx);
		break;
	case IORING_UNREGISTER_PERSONALITY:
		ret = -EINVAL;
		if (arg)
			break;
		ret = io_unregister_personality(ctx, nr_args);
		break;
	case IORING_REGISTER_ENABLE_RINGS:
		ret = -EINVAL;
		if (arg || nr_args)
			break;
		ret = io_register_enable_rings(ctx);
		break;
	case IORING_REGISTER_RESTRICTIONS:
		ret = io_register_restrictions(ctx, arg, nr_args);
		break;
	default:
		ret = -EINVAL;
		break;
	}

out:
	if (io_register_op_must_quiesce(opcode)) {
		/* bring the ctx back to life */
		percpu_ref_reinit(&ctx->refs);
out_quiesce:
		reinit_completion(&ctx->ref_comp);
	}
	return ret;
}

SYSCALL_DEFINE4(io_uring_register, unsigned int, fd, unsigned int, opcode,
		void __user *, arg, unsigned int, nr_args)
{
	struct io_ring_ctx *ctx;
	long ret = -EBADF;
	struct fd f;

	f = fdget(fd);
	if (!f.file)
		return -EBADF;

	ret = -EOPNOTSUPP;
	if (f.file->f_op != &io_uring_fops)
		goto out_fput;

	ctx = f.file->private_data;

	mutex_lock(&ctx->uring_lock);
	ret = __io_uring_register(ctx, opcode, arg, nr_args);
	mutex_unlock(&ctx->uring_lock);
	trace_io_uring_register(ctx, opcode, ctx->nr_user_files, ctx->nr_user_bufs,
							ctx->cq_ev_fd != NULL, ret);
out_fput:
	fdput(f);
	return ret;
}

static int __init io_uring_init(void)
{
#define __BUILD_BUG_VERIFY_ELEMENT(stype, eoffset, etype, ename) do { \
	BUILD_BUG_ON(offsetof(stype, ename) != eoffset); \
	BUILD_BUG_ON(sizeof(etype) != sizeof_field(stype, ename)); \
} while (0)

#define BUILD_BUG_SQE_ELEM(eoffset, etype, ename) \
	__BUILD_BUG_VERIFY_ELEMENT(struct io_uring_sqe, eoffset, etype, ename)
	BUILD_BUG_ON(sizeof(struct io_uring_sqe) != 64);
	BUILD_BUG_SQE_ELEM(0,  __u8,   opcode);
	BUILD_BUG_SQE_ELEM(1,  __u8,   flags);
	BUILD_BUG_SQE_ELEM(2,  __u16,  ioprio);
	BUILD_BUG_SQE_ELEM(4,  __s32,  fd);
	BUILD_BUG_SQE_ELEM(8,  __u64,  off);
	BUILD_BUG_SQE_ELEM(8,  __u64,  addr2);
	BUILD_BUG_SQE_ELEM(16, __u64,  addr);
	BUILD_BUG_SQE_ELEM(16, __u64,  splice_off_in);
	BUILD_BUG_SQE_ELEM(24, __u32,  len);
	BUILD_BUG_SQE_ELEM(28,     __kernel_rwf_t, rw_flags);
	BUILD_BUG_SQE_ELEM(28, /* compat */   int, rw_flags);
	BUILD_BUG_SQE_ELEM(28, /* compat */ __u32, rw_flags);
	BUILD_BUG_SQE_ELEM(28, __u32,  fsync_flags);
	BUILD_BUG_SQE_ELEM(28, /* compat */ __u16,  poll_events);
	BUILD_BUG_SQE_ELEM(28, __u32,  poll32_events);
	BUILD_BUG_SQE_ELEM(28, __u32,  sync_range_flags);
	BUILD_BUG_SQE_ELEM(28, __u32,  msg_flags);
	BUILD_BUG_SQE_ELEM(28, __u32,  timeout_flags);
	BUILD_BUG_SQE_ELEM(28, __u32,  accept_flags);
	BUILD_BUG_SQE_ELEM(28, __u32,  cancel_flags);
	BUILD_BUG_SQE_ELEM(28, __u32,  open_flags);
	BUILD_BUG_SQE_ELEM(28, __u32,  statx_flags);
	BUILD_BUG_SQE_ELEM(28, __u32,  fadvise_advice);
	BUILD_BUG_SQE_ELEM(28, __u32,  splice_flags);
	BUILD_BUG_SQE_ELEM(32, __u64,  user_data);
	BUILD_BUG_SQE_ELEM(40, __u16,  buf_index);
	BUILD_BUG_SQE_ELEM(42, __u16,  personality);
	BUILD_BUG_SQE_ELEM(44, __s32,  splice_fd_in);

	BUILD_BUG_ON(ARRAY_SIZE(io_op_defs) != IORING_OP_LAST);
	BUILD_BUG_ON(__REQ_F_LAST_BIT >= 8 * sizeof(int));
	req_cachep = KMEM_CACHE(io_kiocb, SLAB_HWCACHE_ALIGN | SLAB_PANIC);
	return 0;
};
__initcall(io_uring_init);<|MERGE_RESOLUTION|>--- conflicted
+++ resolved
@@ -1066,27 +1066,6 @@
 static bool io_match_task(struct io_kiocb *head,
 			  struct task_struct *task,
 			  struct files_struct *files)
-<<<<<<< HEAD
-{
-	struct io_kiocb *req;
-
-	if (task && head->task != task)
-		return false;
-	if (!files)
-		return true;
-
-	io_for_each_link(req, head) {
-		if ((req->flags & REQ_F_WORK_INITIALIZED) &&
-		    (req->work.flags & IO_WQ_WORK_FILES) &&
-		    req->work.identity->files == files)
-			return true;
-	}
-	return false;
-}
-
-static void io_sq_thread_drop_mm_files(void)
-{
-=======
 {
 	struct io_kiocb *req;
 
@@ -1109,7 +1088,6 @@
 
 static void io_sq_thread_drop_mm_files(void)
 {
->>>>>>> 6ee1d745
 	struct files_struct *files = current->files;
 	struct mm_struct *mm = current->mm;
 
@@ -1132,12 +1110,9 @@
 
 static int __io_sq_thread_acquire_files(struct io_ring_ctx *ctx)
 {
-<<<<<<< HEAD
-=======
 	if (current->flags & PF_EXITING)
 		return -EFAULT;
 
->>>>>>> 6ee1d745
 	if (!current->files) {
 		struct files_struct *files;
 		struct nsproxy *nsproxy;
@@ -1768,8 +1743,6 @@
 		wake_up(&ctx->sq_data->wait);
 	if (io_should_trigger_evfd(ctx))
 		eventfd_signal(ctx->cq_ev_fd, 1);
-<<<<<<< HEAD
-=======
 	if (waitqueue_active(&ctx->cq_wait)) {
 		wake_up_interruptible(&ctx->cq_wait);
 		kill_fasync(&ctx->cq_fasync, SIGIO, POLL_IN);
@@ -1791,7 +1764,6 @@
 		wake_up_interruptible(&ctx->cq_wait);
 		kill_fasync(&ctx->cq_fasync, SIGIO, POLL_IN);
 	}
->>>>>>> 6ee1d745
 }
 
 /* Returns true if there are no backlogged entries after the flush */
@@ -1848,8 +1820,6 @@
 	}
 
 	return all_flushed;
-<<<<<<< HEAD
-=======
 }
 
 static void io_cqring_overflow_flush(struct io_ring_ctx *ctx, bool force,
@@ -1864,7 +1834,6 @@
 		if (ctx->flags & IORING_SETUP_IOPOLL)
 			mutex_unlock(&ctx->uring_lock);
 	}
->>>>>>> 6ee1d745
 }
 
 static void __io_cqring_fill_event(struct io_kiocb *req, long res, long cflags)
@@ -2226,16 +2195,10 @@
 {
 	struct io_ring_ctx *ctx = req->ctx;
 
-<<<<<<< HEAD
-	if (!__io_sq_thread_acquire_mm(ctx) &&
-	    !__io_sq_thread_acquire_files(ctx)) {
-		mutex_lock(&ctx->uring_lock);
-=======
 	mutex_lock(&ctx->uring_lock);
 	if (!ctx->sqo_dead &&
 	    !__io_sq_thread_acquire_mm(ctx) &&
 	    !__io_sq_thread_acquire_files(ctx))
->>>>>>> 6ee1d745
 		__io_queue_sqe(req, NULL);
 	else
 		__io_req_task_cancel(req, -EFAULT);
@@ -2424,21 +2387,6 @@
 
 static unsigned io_cqring_events(struct io_ring_ctx *ctx)
 {
-<<<<<<< HEAD
-	if (test_bit(0, &ctx->cq_check_overflow)) {
-		/*
-		 * noflush == true is from the waitqueue handler, just ensure
-		 * we wake up the task, and the next invocation will flush the
-		 * entries. We cannot safely to it from here.
-		 */
-		if (noflush)
-			return -1U;
-
-		io_cqring_overflow_flush(ctx, false, NULL, NULL);
-	}
-
-=======
->>>>>>> 6ee1d745
 	/* See comment at the top of this file */
 	smp_rmb();
 	return __io_cqring_events(ctx);
@@ -2781,11 +2729,8 @@
 	if ((res != -EAGAIN && res != -EOPNOTSUPP) || io_wq_current_is_worker())
 		return false;
 
-<<<<<<< HEAD
-=======
 	lockdep_assert_held(&req->ctx->uring_lock);
 
->>>>>>> 6ee1d745
 	ret = io_sq_thread_acquire_mm_files(req->ctx, req);
 
 	if (io_resubmit_prep(req, ret)) {
@@ -3772,140 +3717,6 @@
 }
 
 static int io_renameat_prep(struct io_kiocb *req,
-<<<<<<< HEAD
-=======
-			    const struct io_uring_sqe *sqe)
-{
-	struct io_rename *ren = &req->rename;
-	const char __user *oldf, *newf;
-
-	if (unlikely(req->flags & REQ_F_FIXED_FILE))
-		return -EBADF;
-
-	ren->old_dfd = READ_ONCE(sqe->fd);
-	oldf = u64_to_user_ptr(READ_ONCE(sqe->addr));
-	newf = u64_to_user_ptr(READ_ONCE(sqe->addr2));
-	ren->new_dfd = READ_ONCE(sqe->len);
-	ren->flags = READ_ONCE(sqe->rename_flags);
-
-	ren->oldpath = getname(oldf);
-	if (IS_ERR(ren->oldpath))
-		return PTR_ERR(ren->oldpath);
-
-	ren->newpath = getname(newf);
-	if (IS_ERR(ren->newpath)) {
-		putname(ren->oldpath);
-		return PTR_ERR(ren->newpath);
-	}
-
-	req->flags |= REQ_F_NEED_CLEANUP;
-	return 0;
-}
-
-static int io_renameat(struct io_kiocb *req, bool force_nonblock)
-{
-	struct io_rename *ren = &req->rename;
-	int ret;
-
-	if (force_nonblock)
-		return -EAGAIN;
-
-	ret = do_renameat2(ren->old_dfd, ren->oldpath, ren->new_dfd,
-				ren->newpath, ren->flags);
-
-	req->flags &= ~REQ_F_NEED_CLEANUP;
-	if (ret < 0)
-		req_set_fail_links(req);
-	io_req_complete(req, ret);
-	return 0;
-}
-
-static int io_unlinkat_prep(struct io_kiocb *req,
-			    const struct io_uring_sqe *sqe)
-{
-	struct io_unlink *un = &req->unlink;
-	const char __user *fname;
-
-	if (unlikely(req->flags & REQ_F_FIXED_FILE))
-		return -EBADF;
-
-	un->dfd = READ_ONCE(sqe->fd);
-
-	un->flags = READ_ONCE(sqe->unlink_flags);
-	if (un->flags & ~AT_REMOVEDIR)
-		return -EINVAL;
-
-	fname = u64_to_user_ptr(READ_ONCE(sqe->addr));
-	un->filename = getname(fname);
-	if (IS_ERR(un->filename))
-		return PTR_ERR(un->filename);
-
-	req->flags |= REQ_F_NEED_CLEANUP;
-	return 0;
-}
-
-static int io_unlinkat(struct io_kiocb *req, bool force_nonblock)
-{
-	struct io_unlink *un = &req->unlink;
-	int ret;
-
-	if (force_nonblock)
-		return -EAGAIN;
-
-	if (un->flags & AT_REMOVEDIR)
-		ret = do_rmdir(un->dfd, un->filename);
-	else
-		ret = do_unlinkat(un->dfd, un->filename);
-
-	req->flags &= ~REQ_F_NEED_CLEANUP;
-	if (ret < 0)
-		req_set_fail_links(req);
-	io_req_complete(req, ret);
-	return 0;
-}
-
-static int io_shutdown_prep(struct io_kiocb *req,
-			    const struct io_uring_sqe *sqe)
-{
-#if defined(CONFIG_NET)
-	if (unlikely(req->ctx->flags & IORING_SETUP_IOPOLL))
-		return -EINVAL;
-	if (sqe->ioprio || sqe->off || sqe->addr || sqe->rw_flags ||
-	    sqe->buf_index)
-		return -EINVAL;
-
-	req->shutdown.how = READ_ONCE(sqe->len);
-	return 0;
-#else
-	return -EOPNOTSUPP;
-#endif
-}
-
-static int io_shutdown(struct io_kiocb *req, bool force_nonblock)
-{
-#if defined(CONFIG_NET)
-	struct socket *sock;
-	int ret;
-
-	if (force_nonblock)
-		return -EAGAIN;
-
-	sock = sock_from_file(req->file);
-	if (unlikely(!sock))
-		return -ENOTSOCK;
-
-	ret = __sys_shutdown_sock(sock, req->shutdown.how);
-	if (ret < 0)
-		req_set_fail_links(req);
-	io_req_complete(req, ret);
-	return 0;
-#else
-	return -EOPNOTSUPP;
-#endif
-}
-
-static int __io_splice_prep(struct io_kiocb *req,
->>>>>>> 6ee1d745
 			    const struct io_uring_sqe *sqe)
 {
 	struct io_rename *ren = &req->rename;
@@ -5901,17 +5712,10 @@
 			break;
 		}
 	}
-<<<<<<< HEAD
 
 	if (ret == -ENOENT)
 		return ERR_PTR(ret);
 
-=======
-
-	if (ret == -ENOENT)
-		return ERR_PTR(ret);
-
->>>>>>> 6ee1d745
 	io = req->async_data;
 	ret = hrtimer_try_to_cancel(&io->timer);
 	if (ret == -1)
@@ -6366,15 +6170,10 @@
 	struct io_uring_task *tctx = req->task->io_uring;
 	unsigned long flags;
 
-<<<<<<< HEAD
-	put_files_struct(req->work.identity->files);
-	put_nsproxy(req->work.identity->nsproxy);
-=======
 	if (req->work.flags & IO_WQ_WORK_FILES) {
 		put_files_struct(req->work.identity->files);
 		put_nsproxy(req->work.identity->nsproxy);
 	}
->>>>>>> 6ee1d745
 	spin_lock_irqsave(&ctx->inflight_lock, flags);
 	list_del(&req->inflight_entry);
 	spin_unlock_irqrestore(&ctx->inflight_lock, flags);
@@ -6659,8 +6458,6 @@
 		file = __io_file_get(state, fd);
 	}
 
-<<<<<<< HEAD
-=======
 	if (file && file->f_op == &io_uring_fops) {
 		io_req_init_async(req);
 		req->flags |= REQ_F_INFLIGHT;
@@ -6670,7 +6467,6 @@
 		spin_unlock_irq(&ctx->inflight_lock);
 	}
 
->>>>>>> 6ee1d745
 	return file;
 }
 
@@ -7108,11 +6904,7 @@
 
 	/* if we have a backlog and couldn't flush it all, return BUSY */
 	if (test_bit(0, &ctx->sq_check_overflow)) {
-<<<<<<< HEAD
-		if (!io_cqring_overflow_flush(ctx, false, NULL, NULL))
-=======
 		if (!__io_cqring_overflow_flush(ctx, false, NULL, NULL))
->>>>>>> 6ee1d745
 			return -EBUSY;
 	}
 
@@ -7214,29 +7006,18 @@
 		if (!list_empty(&ctx->iopoll_list))
 			io_do_iopoll(ctx, &nr_events, 0);
 
-<<<<<<< HEAD
-		if (to_submit && likely(!percpu_ref_is_dying(&ctx->refs)))
-=======
 		if (to_submit && !ctx->sqo_dead &&
 		    likely(!percpu_ref_is_dying(&ctx->refs)))
->>>>>>> 6ee1d745
 			ret = io_submit_sqes(ctx, to_submit);
 		mutex_unlock(&ctx->uring_lock);
 	}
 
 	if (!io_sqring_full(ctx) && wq_has_sleeper(&ctx->sqo_sq_wait))
 		wake_up(&ctx->sqo_sq_wait);
-<<<<<<< HEAD
 
 	return ret;
 }
 
-=======
-
-	return ret;
-}
-
->>>>>>> 6ee1d745
 static void io_sqd_update_thread_idle(struct io_sq_data *sqd)
 {
 	struct io_ring_ctx *ctx;
@@ -7491,11 +7272,8 @@
 			break;
 		if (io_should_wake(&iowq))
 			break;
-<<<<<<< HEAD
-=======
 		if (test_bit(0, &ctx->cq_check_overflow))
 			continue;
->>>>>>> 6ee1d745
 		if (uts) {
 			timeout = schedule_timeout(timeout);
 			if (timeout == 0) {
@@ -8097,15 +7875,7 @@
 		return -ENOMEM;
 	}
 
-<<<<<<< HEAD
-	file_data->node = ref_node;
-	spin_lock_bh(&file_data->lock);
-	list_add_tail(&ref_node->node, &file_data->ref_list);
-	spin_unlock_bh(&file_data->lock);
-	percpu_ref_get(&file_data->refs);
-=======
 	io_sqe_files_set_node(file_data, ref_node);
->>>>>>> 6ee1d745
 	return ret;
 out_fput:
 	for (i = 0; i < ctx->nr_user_files; i++) {
@@ -8261,15 +8031,7 @@
 
 	if (needs_switch) {
 		percpu_ref_kill(&data->node->refs);
-<<<<<<< HEAD
-		spin_lock_bh(&data->lock);
-		list_add_tail(&ref_node->node, &data->ref_list);
-		data->node = ref_node;
-		spin_unlock_bh(&data->lock);
-		percpu_ref_get(&ctx->file_data->refs);
-=======
 		io_sqe_files_set_node(data, ref_node);
->>>>>>> 6ee1d745
 	} else
 		destroy_fixed_file_ref_node(ref_node);
 
@@ -8989,11 +8751,7 @@
 	 * as nobody else will be looking for them.
 	 */
 	do {
-<<<<<<< HEAD
-		io_iopoll_try_reap_events(ctx);
-=======
 		__io_uring_cancel_task_requests(ctx, NULL);
->>>>>>> 6ee1d745
 	} while (!wait_for_completion_timeout(&ctx->ref_comp, HZ/20));
 	io_ring_ctx_free(ctx);
 }
@@ -9009,12 +8767,6 @@
 {
 	mutex_lock(&ctx->uring_lock);
 	percpu_ref_kill(&ctx->refs);
-<<<<<<< HEAD
-	/* if force is set, the ring is going away. always drop after that */
-	ctx->cq_overflow_flushed = 1;
-	if (ctx->rings)
-		io_cqring_overflow_flush(ctx, true, NULL, NULL);
-=======
 
 	if (WARN_ON_ONCE((ctx->flags & IORING_SETUP_SQPOLL) && !ctx->sqo_dead))
 		ctx->sqo_dead = 1;
@@ -9023,7 +8775,6 @@
 	ctx->cq_overflow_flushed = 1;
 	if (ctx->rings)
 		__io_cqring_overflow_flush(ctx, true, NULL, NULL);
->>>>>>> 6ee1d745
 	mutex_unlock(&ctx->uring_lock);
 
 	io_kill_timeouts(ctx, NULL, NULL);
@@ -9126,12 +8877,7 @@
 
 		spin_lock_irq(&ctx->inflight_lock);
 		list_for_each_entry(req, &ctx->inflight_list, inflight_entry) {
-<<<<<<< HEAD
-			if (req->task != task ||
-			    req->work.identity->files != files)
-=======
 			if (!io_match_task(req, task, files))
->>>>>>> 6ee1d745
 				continue;
 			found = true;
 			break;
@@ -9148,10 +8894,7 @@
 		io_wq_cancel_cb(ctx->io_wq, io_cancel_task_cb, &cancel, true);
 		io_poll_remove_all(ctx, task, files);
 		io_kill_timeouts(ctx, task, files);
-<<<<<<< HEAD
-=======
 		io_cqring_overflow_flush(ctx, true, task, files);
->>>>>>> 6ee1d745
 		/* cancellations _may_ trigger task work */
 		io_run_task_work();
 		schedule();
@@ -9167,17 +8910,11 @@
 		enum io_wq_cancel cret;
 		bool ret = false;
 
-<<<<<<< HEAD
-		cret = io_wq_cancel_cb(ctx->io_wq, io_cancel_task_cb, &cancel, true);
-		if (cret != IO_WQ_CANCEL_NOTFOUND)
-			ret = true;
-=======
 		if (ctx->io_wq) {
 			cret = io_wq_cancel_cb(ctx->io_wq, io_cancel_task_cb,
 					       &cancel, true);
 			ret |= (cret != IO_WQ_CANCEL_NOTFOUND);
 		}
->>>>>>> 6ee1d745
 
 		/* SQPOLL thread does its own polling */
 		if (!(ctx->flags & IORING_SETUP_SQPOLL)) {
@@ -9194,8 +8931,6 @@
 			break;
 		cond_resched();
 	}
-<<<<<<< HEAD
-=======
 }
 
 static void io_disable_sqo_submit(struct io_ring_ctx *ctx)
@@ -9207,7 +8942,6 @@
 	/* make sure callers enter the ring to get error */
 	if (ctx->rings)
 		io_ring_set_wakeup_flag(ctx);
->>>>>>> 6ee1d745
 }
 
 /*
@@ -9230,12 +8964,7 @@
 	}
 
 	io_cancel_defer_files(ctx, task, files);
-<<<<<<< HEAD
-	io_ring_submit_lock(ctx, (ctx->flags & IORING_SETUP_IOPOLL));
-=======
->>>>>>> 6ee1d745
 	io_cqring_overflow_flush(ctx, true, task, files);
-	io_ring_submit_unlock(ctx, (ctx->flags & IORING_SETUP_IOPOLL));
 
 	if (!files)
 		__io_uring_cancel_task_requests(ctx, task);
@@ -9396,6 +9125,7 @@
 		finish_wait(&tctx->wait, &wait);
 	} while (1);
 
+	finish_wait(&tctx->wait, &wait);
 	atomic_dec(&tctx->in_idle);
 
 	io_uring_remove_task_files(tctx);
@@ -9563,36 +9293,6 @@
 	return 0;
 }
 
-static int io_get_ext_arg(unsigned flags, const void __user *argp, size_t *argsz,
-			  struct __kernel_timespec __user **ts,
-			  const sigset_t __user **sig)
-{
-	struct io_uring_getevents_arg arg;
-
-	/*
-	 * If EXT_ARG isn't set, then we have no timespec and the argp pointer
-	 * is just a pointer to the sigset_t.
-	 */
-	if (!(flags & IORING_ENTER_EXT_ARG)) {
-		*sig = (const sigset_t __user *) argp;
-		*ts = NULL;
-		return 0;
-	}
-
-	/*
-	 * EXT_ARG is set - ensure we agree on the size of it and copy in our
-	 * timespec and sigset_t pointers if good.
-	 */
-	if (*argsz != sizeof(arg))
-		return -EINVAL;
-	if (copy_from_user(&arg, argp, sizeof(arg)))
-		return -EFAULT;
-	*sig = u64_to_user_ptr(arg.sigmask);
-	*argsz = arg.sigmask_sz;
-	*ts = u64_to_user_ptr(arg.ts);
-	return 0;
-}
-
 SYSCALL_DEFINE6(io_uring_enter, unsigned int, fd, u32, to_submit,
 		u32, min_complete, u32, flags, const void __user *, argp,
 		size_t, argsz)
@@ -9632,21 +9332,11 @@
 	 */
 	ret = 0;
 	if (ctx->flags & IORING_SETUP_SQPOLL) {
-<<<<<<< HEAD
-		if (!list_empty_careful(&ctx->cq_overflow_list)) {
-			bool needs_lock = ctx->flags & IORING_SETUP_IOPOLL;
-
-			io_ring_submit_lock(ctx, needs_lock);
-			io_cqring_overflow_flush(ctx, false, NULL, NULL);
-			io_ring_submit_unlock(ctx, needs_lock);
-		}
-=======
 		io_cqring_overflow_flush(ctx, false, NULL, NULL);
 
 		ret = -EOWNERDEAD;
 		if (unlikely(ctx->sqo_dead))
 			goto out;
->>>>>>> 6ee1d745
 		if (flags & IORING_ENTER_SQ_WAKEUP)
 			wake_up(&ctx->sq_data->wait);
 		if (flags & IORING_ENTER_SQ_WAIT) {
@@ -10072,10 +9762,7 @@
 	 */
 	ret = io_uring_install_fd(ctx, file);
 	if (ret < 0) {
-<<<<<<< HEAD
-=======
 		io_disable_sqo_submit(ctx);
->>>>>>> 6ee1d745
 		/* fput will clean it up */
 		fput(file);
 		return ret;
